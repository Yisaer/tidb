// Copyright 2016 PingCAP, Inc.
//
// Licensed under the Apache License, Version 2.0 (the "License");
// you may not use this file except in compliance with the License.
// You may obtain a copy of the License at
//
//     http://www.apache.org/licenses/LICENSE-2.0
//
// Unless required by applicable law or agreed to in writing, software
// distributed under the License is distributed on an "AS IS" BASIS,
// See the License for the specific language governing permissions and
// limitations under the License.

package tikv

import (
	"bytes"
	"context"
	"fmt"
	"io"
	"sort"
	"strconv"
	"strings"
	"sync"
	"sync/atomic"
	"time"
	"unsafe"

	"github.com/cznic/mathutil"
	"github.com/gogo/protobuf/proto"
	"github.com/pingcap/errors"
	"github.com/pingcap/failpoint"
	"github.com/pingcap/kvproto/pkg/coprocessor"
	"github.com/pingcap/kvproto/pkg/kvrpcpb"
	"github.com/pingcap/parser/terror"
	"github.com/pingcap/tidb/domain/infosync"
	"github.com/pingcap/tidb/errno"
	"github.com/pingcap/tidb/kv"
	"github.com/pingcap/tidb/metrics"
	"github.com/pingcap/tidb/store/tikv/tikvrpc"
	"github.com/pingcap/tidb/util/execdetails"
	"github.com/pingcap/tidb/util/logutil"
	"github.com/pingcap/tidb/util/memory"
	"github.com/pingcap/tipb/go-tipb"
	"go.uber.org/zap"
)

var (
	tikvTxnRegionsNumHistogramWithCoprocessor      = metrics.TiKVTxnRegionsNumHistogram.WithLabelValues("coprocessor")
	tikvTxnRegionsNumHistogramWithBatchCoprocessor = metrics.TiKVTxnRegionsNumHistogram.WithLabelValues("batch_coprocessor")
	coprCacheHistogramEvict                        = metrics.DistSQLCoprCacheHistogram.WithLabelValues("evict")
)

// CopClient is coprocessor client.
type CopClient struct {
	kv.RequestTypeSupportedChecker
	store           *tikvStore
	replicaReadSeed uint32
}

// Send builds the request and gets the coprocessor iterator response.
func (c *CopClient) Send(ctx context.Context, req *kv.Request, vars *kv.Variables, sessionMemTracker *memory.Tracker) kv.Response {
	if req.StoreType == kv.TiFlash && req.BatchCop {
		logutil.BgLogger().Debug("send batch requests")
		return c.sendBatch(ctx, req, vars)
	}
	ctx = context.WithValue(ctx, txnStartKey, req.StartTs)
	bo := NewBackofferWithVars(ctx, copBuildTaskMaxBackoff, vars)
	tasks, err := buildCopTasks(bo, c.store.regionCache, &copRanges{mid: req.KeyRanges}, req)
	if err != nil {
		return copErrorResponse{err}
	}
	it := &copIterator{
		store:           c.store,
		req:             req,
		concurrency:     req.Concurrency,
		finishCh:        make(chan struct{}),
		vars:            vars,
		memTracker:      req.MemTracker,
		replicaReadSeed: c.replicaReadSeed,
		rpcCancel:       NewRPCanceller(),
		maxID:           &maxIDHandler{},
	}
	it.maxID.maxID = 0
	it.minCommitTSPushed.data = make(map[uint64]struct{}, 5)
	it.tasks = tasks
	if it.concurrency > len(tasks) {
		it.concurrency = len(tasks)
	}
	if it.concurrency < 1 {
		// Make sure that there is at least one worker.
		it.concurrency = 1
	}

	if it.req.KeepOrder {
		it.sendRate = newRateLimit(2 * it.concurrency)
	} else {
		it.respChan = make(chan *copResponse, it.concurrency)
		it.sendRate = newRateLimit(it.concurrency)
	}
	it.actionOnExceed = newRateLimitAction(uint(cap(it.sendRate.token)), sync.NewCond(&sync.Mutex{}))
	if sessionMemTracker != nil {
		sessionMemTracker.FallbackOldAndSetNewAction(it.actionOnExceed)
	}

	if !it.req.Streaming {
		ctx = context.WithValue(ctx, RPCCancellerCtxKey{}, it.rpcCancel)
	}
	it.open(ctx)
	return it
}

// copTask contains a related Region and KeyRange for a kv.Request.
type copTask struct {
	id     uint32
	region RegionVerID
	ranges *copRanges

	respChan  chan *copResponse
	storeAddr string
	cmdType   tikvrpc.CmdType
	storeType kv.StoreType
}

func (r *copTask) String() string {
	return fmt.Sprintf("region(%d %d %d) ranges(%d) store(%s)",
		r.region.id, r.region.confVer, r.region.ver, r.ranges.len(), r.storeAddr)
}

// copRanges is like []kv.KeyRange, but may has extra elements at head/tail.
// It's for avoiding alloc big slice during build copTask.
type copRanges struct {
	first *kv.KeyRange
	mid   []kv.KeyRange
	last  *kv.KeyRange
}

func (r *copRanges) String() string {
	var s string
	r.do(func(ran *kv.KeyRange) {
		s += fmt.Sprintf("[%q, %q]", ran.StartKey, ran.EndKey)
	})
	return s
}

func (r *copRanges) len() int {
	var l int
	if r.first != nil {
		l++
	}
	l += len(r.mid)
	if r.last != nil {
		l++
	}
	return l
}

func (r *copRanges) at(i int) kv.KeyRange {
	if r.first != nil {
		if i == 0 {
			return *r.first
		}
		i--
	}
	if i < len(r.mid) {
		return r.mid[i]
	}
	return *r.last
}

func (r *copRanges) slice(from, to int) *copRanges {
	var ran copRanges
	if r.first != nil {
		if from == 0 && to > 0 {
			ran.first = r.first
		}
		if from > 0 {
			from--
		}
		if to > 0 {
			to--
		}
	}
	if to <= len(r.mid) {
		ran.mid = r.mid[from:to]
	} else {
		if from <= len(r.mid) {
			ran.mid = r.mid[from:]
		}
		if from < to {
			ran.last = r.last
		}
	}
	return &ran
}

func (r *copRanges) do(f func(ran *kv.KeyRange)) {
	if r.first != nil {
		f(r.first)
	}
	for _, ran := range r.mid {
		f(&ran)
	}
	if r.last != nil {
		f(r.last)
	}
}

func (r *copRanges) toPBRanges() []*coprocessor.KeyRange {
	ranges := make([]*coprocessor.KeyRange, 0, r.len())
	r.do(func(ran *kv.KeyRange) {
		ranges = append(ranges, &coprocessor.KeyRange{
			Start: ran.StartKey,
			End:   ran.EndKey,
		})
	})
	return ranges
}

// split ranges into (left, right) by key.
func (r *copRanges) split(key []byte) (*copRanges, *copRanges) {
	n := sort.Search(r.len(), func(i int) bool {
		cur := r.at(i)
		return len(cur.EndKey) == 0 || bytes.Compare(cur.EndKey, key) > 0
	})
	// If a range p contains the key, it will split to 2 parts.
	if n < r.len() {
		p := r.at(n)
		if bytes.Compare(key, p.StartKey) > 0 {
			left := r.slice(0, n)
			left.last = &kv.KeyRange{StartKey: p.StartKey, EndKey: key}
			right := r.slice(n+1, r.len())
			right.first = &kv.KeyRange{StartKey: key, EndKey: p.EndKey}
			return left, right
		}
	}
	return r.slice(0, n), r.slice(n, r.len())
}

// rangesPerTask limits the length of the ranges slice sent in one copTask.
const rangesPerTask = 25000

func buildCopTasks(bo *Backoffer, cache *RegionCache, ranges *copRanges, req *kv.Request) ([]*copTask, error) {
	start := time.Now()
	cmdType := tikvrpc.CmdCop
	if req.Streaming {
		cmdType = tikvrpc.CmdCopStream
	}

	if req.StoreType == kv.TiDB {
		return buildTiDBMemCopTasks(ranges, req)
	}

	rangesLen := ranges.len()
	var tasks []*copTask
	appendTask := func(regionWithRangeInfo *KeyLocation, ranges *copRanges) {
		// TiKV will return gRPC error if the message is too large. So we need to limit the length of the ranges slice
		// to make sure the message can be sent successfully.
		rLen := ranges.len()
		for i := 0; i < rLen; {
			nextI := mathutil.Min(i+rangesPerTask, rLen)
			tasks = append(tasks, &copTask{
				region: regionWithRangeInfo.Region,
				ranges: ranges.slice(i, nextI),
				// Channel buffer is 2 for handling region split.
				// In a common case, two region split tasks will not be blocked.
				respChan:  make(chan *copResponse, 2),
				cmdType:   cmdType,
				storeType: req.StoreType,
			})
			i = nextI
		}
	}

	err := splitRanges(bo, cache, ranges, appendTask)
	if err != nil {
		return nil, errors.Trace(err)
	}

	if req.Desc {
		reverseTasks(tasks)
	}
	if elapsed := time.Since(start); elapsed > time.Millisecond*500 {
		logutil.BgLogger().Warn("buildCopTasks takes too much time",
			zap.Duration("elapsed", elapsed),
			zap.Int("range len", rangesLen),
			zap.Int("task len", len(tasks)))
	}
	tikvTxnRegionsNumHistogramWithCoprocessor.Observe(float64(len(tasks)))
	return tasks, nil
}

func buildTiDBMemCopTasks(ranges *copRanges, req *kv.Request) ([]*copTask, error) {
	servers, err := infosync.GetAllServerInfo(context.Background())
	if err != nil {
		return nil, err
	}
	cmdType := tikvrpc.CmdCop
	if req.Streaming {
		cmdType = tikvrpc.CmdCopStream
	}
	tasks := make([]*copTask, 0, len(servers))
	for _, ser := range servers {
		if req.TiDBServerID > 0 && req.TiDBServerID != ser.ServerIDGetter() {
			continue
		}

		addr := ser.IP + ":" + strconv.FormatUint(uint64(ser.StatusPort), 10)
		tasks = append(tasks, &copTask{
			ranges:    ranges,
			respChan:  make(chan *copResponse, 2),
			cmdType:   cmdType,
			storeType: req.StoreType,
			storeAddr: addr,
		})
	}
	return tasks, nil
}

func splitRanges(bo *Backoffer, cache *RegionCache, ranges *copRanges, fn func(regionWithRangeInfo *KeyLocation, ranges *copRanges)) error {
	for ranges.len() > 0 {
		loc, err := cache.LocateKey(bo, ranges.at(0).StartKey)
		if err != nil {
			return errors.Trace(err)
		}

		// Iterate to the first range that is not complete in the region.
		var i int
		for ; i < ranges.len(); i++ {
			r := ranges.at(i)
			if !(loc.Contains(r.EndKey) || bytes.Equal(loc.EndKey, r.EndKey)) {
				break
			}
		}
		// All rest ranges belong to the same region.
		if i == ranges.len() {
			fn(loc, ranges)
			break
		}

		r := ranges.at(i)
		if loc.Contains(r.StartKey) {
			// Part of r is not in the region. We need to split it.
			taskRanges := ranges.slice(0, i)
			taskRanges.last = &kv.KeyRange{
				StartKey: r.StartKey,
				EndKey:   loc.EndKey,
			}
			fn(loc, taskRanges)

			ranges = ranges.slice(i+1, ranges.len())
			ranges.first = &kv.KeyRange{
				StartKey: loc.EndKey,
				EndKey:   r.EndKey,
			}
		} else {
			// rs[i] is not in the region.
			taskRanges := ranges.slice(0, i)
			fn(loc, taskRanges)
			ranges = ranges.slice(i, ranges.len())
		}
	}

	return nil
}

// SplitRegionRanges get the split ranges from pd region.
func SplitRegionRanges(bo *Backoffer, cache *RegionCache, keyRanges []kv.KeyRange) ([]kv.KeyRange, error) {
	ranges := copRanges{mid: keyRanges}

	var ret []kv.KeyRange
	appendRange := func(regionWithRangeInfo *KeyLocation, ranges *copRanges) {
		for i := 0; i < ranges.len(); i++ {
			ret = append(ret, ranges.at(i))
		}
	}

	err := splitRanges(bo, cache, &ranges, appendRange)
	if err != nil {
		return nil, errors.Trace(err)
	}
	return ret, nil
}

func reverseTasks(tasks []*copTask) {
	for i := 0; i < len(tasks)/2; i++ {
		j := len(tasks) - i - 1
		tasks[i], tasks[j] = tasks[j], tasks[i]
	}
}

type copIterator struct {
	store       *tikvStore
	req         *kv.Request
	concurrency int
	finishCh    chan struct{}

	// If keepOrder, results are stored in copTask.respChan, read them out one by one.
	tasks []*copTask
	// curr indicates the curr id of the finished copTask
	curr int

	// maxID indicates the max id of the running copTask
	maxID *maxIDHandler

	// sendRate controls the sending rate of copIteratorTaskSender
	sendRate *rateLimit

	// Otherwise, results are stored in respChan.
	respChan chan *copResponse

	vars *kv.Variables

	memTracker *memory.Tracker

	replicaReadSeed uint32

	rpcCancel *RPCCanceller

	wg sync.WaitGroup
	// closed represents when the Close is called.
	// There are two cases we need to close the `finishCh` channel, one is when context is done, the other one is
	// when the Close is called. we use atomic.CompareAndSwap `closed` to to make sure the channel is not closed twice.
	closed uint32

	minCommitTSPushed

	actionOnExceed *rateLimitAction
}

// copIteratorWorker receives tasks from copIteratorTaskSender, handles tasks and sends the copResponse to respChan.
type copIteratorWorker struct {
	taskCh   <-chan *copTask
	wg       *sync.WaitGroup
	store    *tikvStore
	req      *kv.Request
	respChan chan<- *copResponse
	finishCh <-chan struct{}
	vars     *kv.Variables
	clientHelper

	memTracker *memory.Tracker

	replicaReadSeed uint32

	sendRate *rateLimit

	actionOnExceed *rateLimitAction

	maxID *maxIDHandler
}

// copIteratorTaskSender sends tasks to taskCh then wait for the workers to exit.
type copIteratorTaskSender struct {
	taskCh   chan<- *copTask
	wg       *sync.WaitGroup
	tasks    []*copTask
	finishCh <-chan struct{}
	respChan chan<- *copResponse
	sendRate *rateLimit
}

type copResponse struct {
	pbResp   *coprocessor.Response
	detail   *CopRuntimeStats
	startKey kv.Key
	err      error
	respSize int64
	respTime time.Duration
}

const (
	sizeofExecDetails   = int(unsafe.Sizeof(execdetails.ExecDetails{}))
	sizeofCommitDetails = int(unsafe.Sizeof(execdetails.CommitDetails{}))
)

// GetData implements the kv.ResultSubset GetData interface.
func (rs *copResponse) GetData() []byte {
	return rs.pbResp.Data
}

// GetStartKey implements the kv.ResultSubset GetStartKey interface.
func (rs *copResponse) GetStartKey() kv.Key {
	return rs.startKey
}

func (rs *copResponse) GetCopRuntimeStats() *CopRuntimeStats {
	return rs.detail
}

// MemSize returns how many bytes of memory this response use
func (rs *copResponse) MemSize() int64 {
	if rs.respSize != 0 {
		return rs.respSize
	}

	// ignore rs.err
	rs.respSize += int64(cap(rs.startKey))
	if rs.detail != nil {
		rs.respSize += int64(sizeofExecDetails)
	}
	if rs.pbResp != nil {
		// Using a approximate size since it's hard to get a accurate value.
		rs.respSize += int64(rs.pbResp.Size())
	}
	return rs.respSize
}

func (rs *copResponse) RespTime() time.Duration {
	return rs.respTime
}

const minLogCopTaskTime = 300 * time.Millisecond

// run is a worker function that get a copTask from channel, handle it and
// send the result back.
func (worker *copIteratorWorker) run(ctx context.Context) {
<<<<<<< HEAD
	worker.memTracker
	defer worker.wg.Done()
=======
	defer func() {
		worker.actionOnExceed.close()
		worker.wg.Done()
	}()
>>>>>>> 36ca73db
	for task := range worker.taskCh {
		respCh := worker.respChan
		if respCh == nil {
			respCh = task.respChan
		}
		worker.handleTask(ctx, task, respCh)
		failpoint.Inject("testRateLimitActionMockOtherExecutorConsume", func(val failpoint.Value) {
			if val.(bool) {
				// wait action being enabled and response channel become empty
				time.Sleep(20 * time.Millisecond)
				// simulate other executor consume and trigger oom action
				worker.memTracker.Consume(99999)
			}
		})
		close(task.respChan)
		worker.maxID.setMaxIDIfLarger(task.id)
		worker.actionOnExceed.destroyTokenIfNeeded(func() {
			worker.sendRate.putToken()
		})
		if worker.vars != nil && worker.vars.Killed != nil && atomic.LoadUint32(worker.vars.Killed) == 1 {
			return
		}
		select {
		case <-worker.finishCh:
			return
		default:
		}
	}
}

// open starts workers and sender goroutines.
func (it *copIterator) open(ctx context.Context) {
	taskCh := make(chan *copTask, 1)
	it.wg.Add(it.concurrency)
	// Start it.concurrency number of workers to handle cop requests.
	for i := 0; i < it.concurrency; i++ {
		worker := &copIteratorWorker{
			taskCh:   taskCh,
			wg:       &it.wg,
			store:    it.store,
			req:      it.req,
			respChan: it.respChan,
			finishCh: it.finishCh,
			vars:     it.vars,
			clientHelper: clientHelper{
				LockResolver:      it.store.lockResolver,
				RegionCache:       it.store.regionCache,
				minCommitTSPushed: &it.minCommitTSPushed,
				Client:            it.store.client,
			},

			memTracker: it.memTracker,

			replicaReadSeed: it.replicaReadSeed,
			sendRate:        it.sendRate,
			actionOnExceed:  it.actionOnExceed,
			maxID:           it.maxID,
		}
		go worker.run(ctx)
	}
	taskSender := &copIteratorTaskSender{
		taskCh:   taskCh,
		wg:       &it.wg,
		tasks:    it.tasks,
		finishCh: it.finishCh,
		sendRate: it.sendRate,
	}
	taskSender.respChan = it.respChan
	it.actionOnExceed.setEnabled(true)
	failpoint.Inject("ticase-4171", func(val failpoint.Value) {
		if val.(bool) {
			it.memTracker.Consume(9999999)
			it.memTracker.Consume(9999999)
		}
	})
	go taskSender.run()
}

func (sender *copIteratorTaskSender) run() {
	// Send tasks to feed the worker goroutines.
	for i, t := range sender.tasks {
		// we control the sending rate to prevent all tasks
		// being done (aka. all of the responses are buffered) by copIteratorWorker.
		// We keep the number of inflight tasks within the number of 2 * concurrency when Keep Order is true.
		// If KeepOrder is false, the number equals the concurrency.
		// It sends one more task if a task has been finished in copIterator.Next.
		exit := sender.sendRate.getToken(sender.finishCh)
		if exit {
			break
		}
		t.id = uint32(i)
		exit = sender.sendToTaskCh(t)
		if exit {
			break
		}
	}
	close(sender.taskCh)

	// Wait for worker goroutines to exit.
	sender.wg.Wait()
	if sender.respChan != nil {
		close(sender.respChan)
	}
}

func (it *copIterator) recvFromRespCh(ctx context.Context, respCh <-chan *copResponse) (resp *copResponse, ok bool, exit bool) {
	ticker := time.NewTicker(3 * time.Second)
	defer ticker.Stop()
	for {
		select {
		case resp, ok = <-respCh:
			if it.memTracker != nil && resp != nil {
				consumed := resp.MemSize()
				failpoint.Inject("testRateLimitActionMockConsume", func(val failpoint.Value) {
					if val.(bool) {
						consumed = 100
					}
				})
				it.memTracker.Consume(-consumed)
			}
			return
		case <-it.finishCh:
			exit = true
			return
		case <-ticker.C:
			if atomic.LoadUint32(it.vars.Killed) == 1 {
				resp = &copResponse{err: ErrQueryInterrupted}
				ok = true
				return
			}
		case <-ctx.Done():
			// We select the ctx.Done() in the thread of `Next` instead of in the worker to avoid the cost of `WithCancel`.
			if atomic.CompareAndSwapUint32(&it.closed, 0, 1) {
				close(it.finishCh)
			}
			exit = true
			return
		}
	}
}

func (sender *copIteratorTaskSender) sendToTaskCh(t *copTask) (exit bool) {
	select {
	case sender.taskCh <- t:
	case <-sender.finishCh:
		exit = true
	}
	return
}

func (worker *copIteratorWorker) sendToRespCh(resp *copResponse, respCh chan<- *copResponse, checkOOM bool) (exit bool) {
	if worker.memTracker != nil && checkOOM {
		consumed := resp.MemSize()
		failpoint.Inject("testRateLimitActionMockConsume", func(val failpoint.Value) {
			if val.(bool) {
				consumed = 100
			}
		})
		worker.memTracker.Consume(consumed)
	}
	select {
	case respCh <- resp:
	case <-worker.finishCh:
		exit = true
	}
	return
}

// Next returns next coprocessor result.
// NOTE: Use nil to indicate finish, so if the returned ResultSubset is not nil, reader should continue to call Next().
func (it *copIterator) Next(ctx context.Context) (kv.ResultSubset, error) {
	var (
		resp   *copResponse
		ok     bool
		closed bool
	)
	// wait unit at least 5 copResponse received.
	failpoint.Inject("testRateLimitActionMockWaitMax", func(val failpoint.Value) {
		if val.(bool) {
			for it.memTracker.MaxConsumed() < 500 {
			}
		}
	})

	// If data order matters, response should be returned in the same order as copTask slice.
	// Otherwise all responses are returned from a single channel.
	if it.respChan != nil {
		// Get next fetched resp from chan
		resp, ok, closed = it.recvFromRespCh(ctx, it.respChan)
		if !ok || closed {
			it.actionOnExceed.close()
			failpoint.Inject("ticase-4170", func(val failpoint.Value) {
				if val.(bool) {
					it.memTracker.Consume(9999999)
					it.memTracker.Consume(9999999)
				}
			})
			return nil, nil
		}
		// The respCh has been drained out
		it.actionOnExceed.broadcastIfNeeded(len(it.respChan) < 1)
	} else {
		for {
			if it.curr >= len(it.tasks) {
				// Resp will be nil if iterator is finishCh.
				it.actionOnExceed.close()
				return nil, nil
			}
			task := it.tasks[it.curr]
			resp, ok, closed = it.recvFromRespCh(ctx, task.respChan)
			if closed {
				// Close() is already called, so Next() is invalid.
				return nil, nil
			}
			if ok {
				break
			}
			finishedTaskID := it.tasks[it.curr].id
			// Switch to next task.
			it.tasks[it.curr] = nil
			it.curr++
			maxID := it.maxID.getMaxID()
			// The tasks whose id is less than maxID are assumed that being sending to their task channel.
			// So the response channel would be thought as drained out if the current taskID is greater or equal than
			// the maxID as all the workers are being suspended at that time.
			it.actionOnExceed.broadcastIfNeeded(finishedTaskID >= maxID)
		}
	}

	if resp.err != nil {
		return nil, errors.Trace(resp.err)
	}

	err := it.store.CheckVisibility(it.req.StartTs)
	if err != nil {
		return nil, errors.Trace(err)
	}
	return resp, nil
}

// Associate each region with an independent backoffer. In this way, when multiple regions are
// unavailable, TiDB can execute very quickly without blocking
func chooseBackoffer(ctx context.Context, backoffermap map[uint64]*Backoffer, task *copTask, worker *copIteratorWorker) *Backoffer {
	bo, ok := backoffermap[task.region.id]
	if ok {
		return bo
	}
	newbo := NewBackofferWithVars(ctx, copNextMaxBackoff, worker.vars)
	backoffermap[task.region.id] = newbo
	return newbo
}

// handleTask handles single copTask, sends the result to channel, retry automatically on error.
func (worker *copIteratorWorker) handleTask(ctx context.Context, task *copTask, respCh chan<- *copResponse) {
	defer func() {
		r := recover()
		if r != nil {
			logutil.BgLogger().Error("copIteratorWork meet panic",
				zap.Reflect("r", r),
				zap.Stack("stack trace"))
			resp := &copResponse{err: errors.Errorf("%v", r)}
			// if panic has happened, set checkOOM to false to avoid another panic.
			worker.sendToRespCh(resp, respCh, false)
		}
	}()
	remainTasks := []*copTask{task}
	backoffermap := make(map[uint64]*Backoffer)
	for len(remainTasks) > 0 {
		curTask := remainTasks[0]
		bo := chooseBackoffer(ctx, backoffermap, curTask, worker)
		tasks, err := worker.handleTaskOnce(bo, curTask, respCh)
		if err != nil {
			resp := &copResponse{err: errors.Trace(err)}
			worker.sendToRespCh(resp, respCh, true)
			return
		}
		// test whether the ctx is cancelled
		if bo.vars != nil && bo.vars.Killed != nil && atomic.LoadUint32(bo.vars.Killed) == 1 {
			return
		}

		if len(tasks) > 0 {
			remainTasks = append(tasks, remainTasks[1:]...)
		} else {
			remainTasks = remainTasks[1:]
		}
	}
	if worker.store.coprCache != nil && worker.store.coprCache.cache.Metrics != nil {
		coprCacheHistogramEvict.Observe(float64(worker.store.coprCache.cache.Metrics.KeysEvicted()))
	}
}

// handleTaskOnce handles single copTask, successful results are send to channel.
// If error happened, returns error. If region split or meet lock, returns the remain tasks.
func (worker *copIteratorWorker) handleTaskOnce(bo *Backoffer, task *copTask, ch chan<- *copResponse) ([]*copTask, error) {
	failpoint.Inject("handleTaskOnceError", func(val failpoint.Value) {
		if val.(bool) {
			failpoint.Return(nil, errors.New("mock handleTaskOnce error"))
		}
	})

	copReq := coprocessor.Request{
		Tp:        worker.req.Tp,
		StartTs:   worker.req.StartTs,
		Data:      worker.req.Data,
		Ranges:    task.ranges.toPBRanges(),
		SchemaVer: worker.req.SchemaVar,
	}

	var cacheKey []byte = nil
	var cacheValue *coprCacheValue = nil

	// If there are many ranges, it is very likely to be a TableLookupRequest. They are not worth to cache since
	// computing is not the main cost. Ignore such requests directly to avoid slowly building the cache key.
	if task.cmdType == tikvrpc.CmdCop && worker.store.coprCache != nil && worker.req.Cacheable && len(copReq.Ranges) < 10 {
		cKey, err := coprCacheBuildKey(&copReq)
		if err == nil {
			cacheKey = cKey
			cValue := worker.store.coprCache.Get(cKey)
			copReq.IsCacheEnabled = true
			if cValue != nil && cValue.RegionID == task.region.id && cValue.TimeStamp <= worker.req.StartTs {
				// Append cache version to the request to skip Coprocessor computation if possible
				// when request result is cached
				copReq.CacheIfMatchVersion = cValue.RegionDataVersion
				cacheValue = cValue
			} else {
				copReq.CacheIfMatchVersion = 0
			}
		} else {
			logutil.BgLogger().Warn("Failed to build copr cache key", zap.Error(err))
		}
	}

	req := tikvrpc.NewReplicaReadRequest(task.cmdType, &copReq, worker.req.ReplicaRead, &worker.replicaReadSeed, kvrpcpb.Context{
		IsolationLevel: pbIsolationLevel(worker.req.IsolationLevel),
		Priority:       kvPriorityToCommandPri(worker.req.Priority),
		NotFillCache:   worker.req.NotFillCache,
		HandleTime:     true,
		ScanDetail:     true,
		TaskId:         worker.req.TaskID,
	})
	req.StoreTp = task.storeType
	startTime := time.Now()
	if worker.Stats == nil {
		worker.Stats = make(map[tikvrpc.CmdType]*RPCRuntimeStats)
	}
	resp, rpcCtx, storeAddr, err := worker.SendReqCtx(bo, req, task.region, ReadTimeoutMedium, task.storeType, task.storeAddr)
	if err != nil {
		if task.storeType == kv.TiDB {
			err = worker.handleTiDBSendReqErr(err, task, ch)
			return nil, err
		}
		return nil, errors.Trace(err)
	}

	// Set task.storeAddr field so its task.String() method have the store address information.
	task.storeAddr = storeAddr
	costTime := time.Since(startTime)
	if costTime > minLogCopTaskTime {
		worker.logTimeCopTask(costTime, task, bo, resp)
	}
	metrics.TiKVCoprocessorHistogram.Observe(costTime.Seconds())

	if task.cmdType == tikvrpc.CmdCopStream {
		return worker.handleCopStreamResult(bo, rpcCtx, resp.Resp.(*tikvrpc.CopStreamResponse), task, ch, costTime)
	}

	// Handles the response for non-streaming copTask.
	return worker.handleCopResponse(bo, rpcCtx, &copResponse{pbResp: resp.Resp.(*coprocessor.Response)}, cacheKey, cacheValue, task, ch, nil, costTime)
}

type minCommitTSPushed struct {
	data map[uint64]struct{}
	sync.RWMutex
}

func (m *minCommitTSPushed) Update(from []uint64) {
	m.Lock()
	for _, v := range from {
		m.data[v] = struct{}{}
	}
	m.Unlock()
}

func (m *minCommitTSPushed) Get() []uint64 {
	m.RLock()
	defer m.RUnlock()
	if len(m.data) == 0 {
		return nil
	}

	ret := make([]uint64, 0, len(m.data))
	for k := range m.data {
		ret = append(ret, k)
	}
	return ret
}

// clientHelper wraps LockResolver and RegionRequestSender.
// It's introduced to support the new lock resolving pattern in the large transaction.
// In the large transaction protocol, sending requests and resolving locks are
// context-dependent. For example, when a send request meets a secondary lock, we'll
// call ResolveLock, and if the lock belongs to a large transaction, we may retry
// the request. If there is no context information about the resolved locks, we'll
// meet the secondary lock again and run into a deadloop.
type clientHelper struct {
	*LockResolver
	*RegionCache
	*minCommitTSPushed
	Client
	resolveLite bool
	RegionRequestRuntimeStats
}

// ResolveLocks wraps the ResolveLocks function and store the resolved result.
func (ch *clientHelper) ResolveLocks(bo *Backoffer, callerStartTS uint64, locks []*Lock) (int64, error) {
	var err error
	var resolvedLocks []uint64
	var msBeforeTxnExpired int64
	if ch.Stats != nil {
		defer func(start time.Time) {
			recordRegionRequestRuntimeStats(ch.Stats, tikvrpc.CmdResolveLock, time.Since(start))
		}(time.Now())
	}
	if ch.resolveLite {
		msBeforeTxnExpired, resolvedLocks, err = ch.LockResolver.resolveLocksLite(bo, callerStartTS, locks)
	} else {
		msBeforeTxnExpired, resolvedLocks, err = ch.LockResolver.ResolveLocks(bo, callerStartTS, locks)
	}
	if err != nil {
		return msBeforeTxnExpired, err
	}
	if len(resolvedLocks) > 0 {
		ch.minCommitTSPushed.Update(resolvedLocks)
		return 0, nil
	}
	return msBeforeTxnExpired, nil
}

// SendReqCtx wraps the SendReqCtx function and use the resolved lock result in the kvrpcpb.Context.
func (ch *clientHelper) SendReqCtx(bo *Backoffer, req *tikvrpc.Request, regionID RegionVerID, timeout time.Duration, sType kv.StoreType, directStoreAddr string) (*tikvrpc.Response, *RPCContext, string, error) {
	sender := NewRegionRequestSender(ch.RegionCache, ch.Client)
	if len(directStoreAddr) > 0 {
		sender.storeAddr = directStoreAddr
	}
	sender.Stats = ch.Stats
	req.Context.ResolvedLocks = ch.minCommitTSPushed.Get()
	resp, ctx, err := sender.SendReqCtx(bo, req, regionID, timeout, sType)
	return resp, ctx, sender.storeAddr, err
}

const (
	minLogBackoffTime   = 100
	minLogKVProcessTime = 100
	minLogKVWaitTime    = 200
)

func (worker *copIteratorWorker) logTimeCopTask(costTime time.Duration, task *copTask, bo *Backoffer, resp *tikvrpc.Response) {
	logStr := fmt.Sprintf("[TIME_COP_PROCESS] resp_time:%s txnStartTS:%d region_id:%d store_addr:%s", costTime, worker.req.StartTs, task.region.id, task.storeAddr)
	if bo.totalSleep > minLogBackoffTime {
		backoffTypes := strings.Replace(fmt.Sprintf("%v", bo.types), " ", ",", -1)
		logStr += fmt.Sprintf(" backoff_ms:%d backoff_types:%s", bo.totalSleep, backoffTypes)
	}
	var detail *kvrpcpb.ExecDetails
	if resp.Resp != nil {
		switch r := resp.Resp.(type) {
		case *coprocessor.Response:
			detail = r.ExecDetails
		case *tikvrpc.CopStreamResponse:
			// streaming request returns io.EOF, so the first CopStreamResponse.Response maybe nil.
			if r.Response != nil {
				detail = r.Response.ExecDetails
			}
		default:
			panic("unreachable")
		}
	}

	if detail != nil && detail.HandleTime != nil {
		processMs := detail.HandleTime.ProcessMs
		waitMs := detail.HandleTime.WaitMs
		if processMs > minLogKVProcessTime {
			logStr += fmt.Sprintf(" kv_process_ms:%d", processMs)
			if detail.ScanDetail != nil {
				logStr = appendScanDetail(logStr, "write", detail.ScanDetail.Write)
				logStr = appendScanDetail(logStr, "data", detail.ScanDetail.Data)
				logStr = appendScanDetail(logStr, "lock", detail.ScanDetail.Lock)
			}
			if detail.ScanDetailV2 != nil {
				logStr += fmt.Sprintf(" processed versions: %d", detail.ScanDetailV2.ProcessedVersions)
				logStr += fmt.Sprintf(" total versions: %d", detail.ScanDetailV2.TotalVersions)
				logStr += fmt.Sprintf(" delete skipped count: %d", detail.ScanDetailV2.RocksdbDeleteSkippedCount)
				logStr += fmt.Sprintf(" key skipped count: %d", detail.ScanDetailV2.RocksdbKeySkippedCount)
				logStr += fmt.Sprintf(" cache hit count: %d", detail.ScanDetailV2.RocksdbBlockCacheHitCount)
				logStr += fmt.Sprintf(" read count: %d", detail.ScanDetailV2.RocksdbBlockReadCount)
				logStr += fmt.Sprintf(" read byte: %d", detail.ScanDetailV2.RocksdbBlockReadByte)
			}
		}
		if waitMs > minLogKVWaitTime {
			logStr += fmt.Sprintf(" kv_wait_ms:%d", waitMs)
			if processMs <= minLogKVProcessTime {
				logStr = strings.Replace(logStr, "TIME_COP_PROCESS", "TIME_COP_WAIT", 1)
			}
		}
	}
	logutil.Logger(bo.ctx).Info(logStr)
}

func appendScanDetail(logStr string, columnFamily string, scanInfo *kvrpcpb.ScanInfo) string {
	if scanInfo != nil {
		logStr += fmt.Sprintf(" scan_total_%s:%d", columnFamily, scanInfo.Total)
		logStr += fmt.Sprintf(" scan_processed_%s:%d", columnFamily, scanInfo.Processed)
	}
	return logStr
}

func (worker *copIteratorWorker) handleCopStreamResult(bo *Backoffer, rpcCtx *RPCContext, stream *tikvrpc.CopStreamResponse, task *copTask, ch chan<- *copResponse, costTime time.Duration) ([]*copTask, error) {
	defer stream.Close()
	var resp *coprocessor.Response
	var lastRange *coprocessor.KeyRange
	resp = stream.Response
	if resp == nil {
		// streaming request returns io.EOF, so the first Response is nil.
		return nil, nil
	}
	for {
		remainedTasks, err := worker.handleCopResponse(bo, rpcCtx, &copResponse{pbResp: resp}, nil, nil, task, ch, lastRange, costTime)
		if err != nil || len(remainedTasks) != 0 {
			return remainedTasks, errors.Trace(err)
		}
		resp, err = stream.Recv()
		if err != nil {
			if errors.Cause(err) == io.EOF {
				return nil, nil
			}

			if err1 := bo.Backoff(boTiKVRPC, errors.Errorf("recv stream response error: %v, task: %s", err, task)); err1 != nil {
				return nil, errors.Trace(err)
			}

			// No coprocessor.Response for network error, rebuild task based on the last success one.
			if errors.Cause(err) == context.Canceled {
				logutil.BgLogger().Info("stream recv timeout", zap.Error(err))
			} else {
				logutil.BgLogger().Info("stream unknown error", zap.Error(err))
			}
			return worker.buildCopTasksFromRemain(bo, lastRange, task)
		}
		if resp.Range != nil {
			lastRange = resp.Range
		}
	}
}

// handleCopResponse checks coprocessor Response for region split and lock,
// returns more tasks when that happens, or handles the response if no error.
// if we're handling streaming coprocessor response, lastRange is the range of last
// successful response, otherwise it's nil.
func (worker *copIteratorWorker) handleCopResponse(bo *Backoffer, rpcCtx *RPCContext, resp *copResponse, cacheKey []byte, cacheValue *coprCacheValue, task *copTask, ch chan<- *copResponse, lastRange *coprocessor.KeyRange, costTime time.Duration) ([]*copTask, error) {
	if regionErr := resp.pbResp.GetRegionError(); regionErr != nil {
		if rpcCtx != nil && task.storeType == kv.TiDB {
			resp.err = errors.Errorf("error: %v", regionErr)
			worker.sendToRespCh(resp, ch, true)
			return nil, nil
		}
		errStr := fmt.Sprintf("region_id:%v, region_ver:%v, store_type:%s, peer_addr:%s, error:%s",
			task.region.id, task.region.ver, task.storeType.Name(), task.storeAddr, regionErr.String())
		if err := bo.Backoff(BoRegionMiss, errors.New(errStr)); err != nil {
			return nil, errors.Trace(err)
		}
		// We may meet RegionError at the first packet, but not during visiting the stream.
		return buildCopTasks(bo, worker.store.regionCache, task.ranges, worker.req)
	}
	if lockErr := resp.pbResp.GetLocked(); lockErr != nil {
		logutil.BgLogger().Debug("coprocessor encounters",
			zap.Stringer("lock", lockErr))
		msBeforeExpired, err1 := worker.ResolveLocks(bo, worker.req.StartTs, []*Lock{NewLock(lockErr)})
		if err1 != nil {
			return nil, errors.Trace(err1)
		}
		if msBeforeExpired > 0 {
			if err := bo.BackoffWithMaxSleep(boTxnLockFast, int(msBeforeExpired), errors.New(lockErr.String())); err != nil {
				return nil, errors.Trace(err)
			}
		}
		return worker.buildCopTasksFromRemain(bo, lastRange, task)
	}
	if otherErr := resp.pbResp.GetOtherError(); otherErr != "" {
		err := errors.Errorf("other error: %s", otherErr)
		logutil.BgLogger().Warn("other error",
			zap.Uint64("txnStartTS", worker.req.StartTs),
			zap.Uint64("regionID", task.region.id),
			zap.String("storeAddr", task.storeAddr),
			zap.Error(err))
		return nil, errors.Trace(err)
	}
	// When the request is using streaming API, the `Range` is not nil.
	if resp.pbResp.Range != nil {
		resp.startKey = resp.pbResp.Range.Start
	} else if task.ranges != nil && task.ranges.len() > 0 {
		resp.startKey = task.ranges.at(0).StartKey
	}
	if resp.detail == nil {
		resp.detail = new(CopRuntimeStats)
	}
	resp.detail.Stats = worker.Stats
	worker.Stats = nil
	resp.detail.BackoffTime = time.Duration(bo.totalSleep) * time.Millisecond
	resp.detail.BackoffSleep = make(map[string]time.Duration, len(bo.backoffTimes))
	resp.detail.BackoffTimes = make(map[string]int, len(bo.backoffTimes))
	for backoff := range bo.backoffTimes {
		backoffName := backoff.String()
		resp.detail.BackoffTimes[backoffName] = bo.backoffTimes[backoff]
		resp.detail.BackoffSleep[backoffName] = time.Duration(bo.backoffSleepMS[backoff]) * time.Millisecond
	}
	if rpcCtx != nil {
		resp.detail.CalleeAddress = rpcCtx.Addr
	}
	resp.respTime = costTime
	if pbDetails := resp.pbResp.ExecDetails; pbDetails != nil {
		if handleTime := pbDetails.HandleTime; handleTime != nil {
			resp.detail.WaitTime = time.Duration(handleTime.WaitMs) * time.Millisecond
			resp.detail.ProcessTime = time.Duration(handleTime.ProcessMs) * time.Millisecond
		}
		if scanDetailV2 := pbDetails.ScanDetailV2; scanDetailV2 != nil {
			copDetail := &execdetails.CopDetails{
				ProcessedKeys:             int64(scanDetailV2.ProcessedVersions),
				TotalKeys:                 int64(scanDetailV2.TotalVersions),
				RocksdbDeleteSkippedCount: scanDetailV2.RocksdbDeleteSkippedCount,
				RocksdbKeySkippedCount:    scanDetailV2.RocksdbKeySkippedCount,
				RocksdbBlockCacheHitCount: scanDetailV2.RocksdbBlockCacheHitCount,
				RocksdbBlockReadCount:     scanDetailV2.RocksdbBlockReadCount,
				RocksdbBlockReadByte:      scanDetailV2.RocksdbBlockReadByte,
			}
			resp.detail.CopDetail = copDetail
		} else if scanDetail := pbDetails.ScanDetail; scanDetail != nil {
			if scanDetail.Write != nil {
				resp.detail.CopDetail = &execdetails.CopDetails{
					ProcessedKeys: scanDetail.Write.Processed,
					TotalKeys:     scanDetail.Write.Total,
				}
			}
		}
	}
	if resp.pbResp.IsCacheHit {
		if cacheValue == nil {
			return nil, errors.New("Internal error: received illegal TiKV response")
		}
		// Cache hit and is valid: use cached data as response data and we don't update the cache.
		data := make([]byte, len(cacheValue.Data))
		copy(data, cacheValue.Data)
		resp.pbResp.Data = data
		resp.detail.CoprCacheHit = true
	} else {
		// Cache not hit or cache hit but not valid: update the cache if the response can be cached.
		if cacheKey != nil && resp.pbResp.CanBeCached && resp.pbResp.CacheLastVersion > 0 {
			if worker.store.coprCache.CheckAdmission(resp.pbResp.Data.Size(), resp.detail.ProcessTime) {
				data := make([]byte, len(resp.pbResp.Data))
				copy(data, resp.pbResp.Data)

				newCacheValue := coprCacheValue{
					Data:              data,
					TimeStamp:         worker.req.StartTs,
					RegionID:          task.region.id,
					RegionDataVersion: resp.pbResp.CacheLastVersion,
				}
				worker.store.coprCache.Set(cacheKey, &newCacheValue)
			}
		}
	}
	worker.sendToRespCh(resp, ch, true)
	return nil, nil
}

// CopRuntimeStats contains execution detail information.
type CopRuntimeStats struct {
	execdetails.ExecDetails
	RegionRequestRuntimeStats

	CoprCacheHit bool
}

func (worker *copIteratorWorker) handleTiDBSendReqErr(err error, task *copTask, ch chan<- *copResponse) error {
	errCode := errno.ErrUnknown
	errMsg := err.Error()
	if terror.ErrorEqual(err, ErrTiKVServerTimeout) {
		errCode = errno.ErrTiKVServerTimeout
		errMsg = "TiDB server timeout, address is " + task.storeAddr
	}
	selResp := tipb.SelectResponse{
		Warnings: []*tipb.Error{
			{
				Code: int32(errCode),
				Msg:  errMsg,
			},
		},
	}
	data, err := proto.Marshal(&selResp)
	if err != nil {
		return errors.Trace(err)
	}
	resp := &copResponse{
		pbResp: &coprocessor.Response{
			Data: data,
		},
		detail: &CopRuntimeStats{},
	}
	worker.sendToRespCh(resp, ch, true)
	return nil
}

func (worker *copIteratorWorker) buildCopTasksFromRemain(bo *Backoffer, lastRange *coprocessor.KeyRange, task *copTask) ([]*copTask, error) {
	remainedRanges := task.ranges
	if worker.req.Streaming && lastRange != nil {
		remainedRanges = worker.calculateRemain(task.ranges, lastRange, worker.req.Desc)
	}
	return buildCopTasks(bo, worker.store.regionCache, remainedRanges, worker.req)
}

// calculateRemain splits the input ranges into two, and take one of them according to desc flag.
// It's used in streaming API, to calculate which range is consumed and what needs to be retry.
// For example:
// ranges: [r1 --> r2) [r3 --> r4)
// split:      [s1   -->   s2)
// In normal scan order, all data before s1 is consumed, so the remain ranges should be [s1 --> r2) [r3 --> r4)
// In reverse scan order, all data after s2 is consumed, so the remain ranges should be [r1 --> r2) [r3 --> s2)
func (worker *copIteratorWorker) calculateRemain(ranges *copRanges, split *coprocessor.KeyRange, desc bool) *copRanges {
	if desc {
		left, _ := ranges.split(split.End)
		return left
	}
	_, right := ranges.split(split.Start)
	return right
}

func (it *copIterator) Close() error {
	if atomic.CompareAndSwapUint32(&it.closed, 0, 1) {
		close(it.finishCh)
	}
	it.rpcCancel.CancelAll()
	it.actionOnExceed.close()
	it.wg.Wait()
	failpoint.Inject("ticase-4169", func(val failpoint.Value) {
		if val.(bool) {
			it.memTracker.Consume(9999999)
			it.memTracker.Consume(9999999)
		}
	})
	return nil
}

type rateLimit struct {
	token chan struct{}
}

func newRateLimit(n int) *rateLimit {
	return &rateLimit{
		token: make(chan struct{}, n),
	}
}

func (r *rateLimit) getToken(done <-chan struct{}) (exit bool) {
	select {
	case <-done:
		return true
	case r.token <- struct{}{}:
		return false
	}
}

func (r *rateLimit) putToken() {
	select {
	case <-r.token:
	default:
		panic("put a redundant token")
	}
}

// copErrorResponse returns error when calling Next()
type copErrorResponse struct{ error }

func (it copErrorResponse) Next(ctx context.Context) (kv.ResultSubset, error) {
	return nil, it.error
}

func (it copErrorResponse) Close() error {
	return nil
}

// rateLimitAction an OOM Action which is used to control the token if OOM triggered. The token number should be
// set on initial. Each time the Action is triggered, one token would be destroyed. If the count of the token is less
// than 2, the action would be delegated to the fallback action.
type rateLimitAction struct {
	// enabled indicates whether the rateLimitAction is permitted to Action. 1 means permitted, 0 denied.
	enabled        uint32
	fallbackAction memory.ActionOnExceed
	// totalTokenNum indicates the total token at initial
	totalTokenNum uint
	cond          struct {
		*sync.Cond
		// exceeded indicates whether have encountered OOM situation.
		exceeded bool
		// remainingTokenNum indicates the count of tokens which still exists
		remainingTokenNum uint
		// isTokenDestroyed indicates whether there is one token has been isTokenDestroyed after Action been triggered
		isTokenDestroyed bool
		once             sync.Once
		// triggered indicates whether the action is triggered
		triggered bool
		// waitingWorkerCnt indicates the total count of workers which is under condition.Waiting
		waitingWorkerCnt uint
		// triggerCountForTest indicates the total count of the rateLimitAction's Action being executed
		triggerCountForTest uint
	}
}

func newRateLimitAction(totalTokenNumber uint, cond *sync.Cond) *rateLimitAction {
	return &rateLimitAction{
		totalTokenNum: totalTokenNumber,
		cond: struct {
			*sync.Cond
			exceeded            bool
			remainingTokenNum   uint
			isTokenDestroyed    bool
			once                sync.Once
			triggered           bool
			waitingWorkerCnt    uint
			triggerCountForTest uint
		}{
			Cond:              cond,
			exceeded:          false,
			remainingTokenNum: totalTokenNumber,
			once:              sync.Once{},
		},
	}
}

// Action implements ActionOnExceed.Action
func (e *rateLimitAction) Action(t *memory.Tracker) {
	failpoint.Inject("testRateLimitActionDisable", func(val failpoint.Value) {
		if val.(bool) {
			e.setEnabled(false)
		}
	})

	if !e.isEnabled() {
		if e.fallbackAction != nil {
			e.fallbackAction.Action(t)
		}
		return
	}
	e.conditionLock()
	defer e.conditionUnlock()
	e.cond.once.Do(func() {
		if e.cond.remainingTokenNum < 2 {
			e.setEnabled(false)
			logutil.BgLogger().Info("memory exceed quota, rateLimitAction delegate to fallback action",
				zap.Uint("total token count", e.totalTokenNum))
			if e.fallbackAction != nil {
				e.fallbackAction.Action(t)
			}
			return
		}
		failpoint.Inject("testRateLimitActionMockConsumeAndAssert", func(val failpoint.Value) {
			if val.(bool) {
				if e.cond.triggerCountForTest+e.cond.remainingTokenNum != e.totalTokenNum {
					panic("triggerCount + remainingTokenNum not equal to totalTokenNum")
				}
				if e.cond.waitingWorkerCnt > 0 {
					panic("waitingWorkerCnt not equal to 0")
				}
			}
		})
		logutil.BgLogger().Info("memory exceeds quota, destroy one token now.",
			zap.Int64("consumed", t.BytesConsumed()),
			zap.Int64("quota", t.GetBytesLimit()),
			zap.Uint("total token count", e.totalTokenNum),
			zap.Uint("remaining token count", e.cond.remainingTokenNum))
		e.cond.isTokenDestroyed = false
		e.cond.exceeded = true
		e.cond.triggerCountForTest++
		e.cond.triggered = true
	})
}

// SetLogHook implements ActionOnExceed.SetLogHook
func (e *rateLimitAction) SetLogHook(hook func(uint64)) {

}

// SetFallback implements ActionOnExceed.SetFallback
func (e *rateLimitAction) SetFallback(a memory.ActionOnExceed) {
	e.fallbackAction = a
}

// broadcastIfNeeded will broadcast the condition to recover all suspended workers when exceeded is enabled
// and one token have already been destroyed.
func (e *rateLimitAction) broadcastIfNeeded(needed bool) {
	if !needed {
		return
	}
	e.conditionLock()
	defer e.conditionUnlock()
	if !e.cond.exceeded {
		return
	}
	for !e.cond.isTokenDestroyed {
		e.cond.Wait()
	}
	e.cond.exceeded = false
	e.cond.Broadcast()
	e.unsafeInitOnce()
}

// destroyTokenIfNeeded will check the `exceed` flag after copWorker finished one task.
// If the exceed flag is true and there is no token been destroyed before, one token will be destroyed,
// or the token would be return back.
func (e *rateLimitAction) destroyTokenIfNeeded(returnToken func()) {
	e.conditionLock()
	defer e.conditionUnlock()
	if !e.cond.exceeded {
		returnToken()
		return
	}
	// If actionOnExceed has been triggered and there is no token have been destroyed before,
	// destroy one token.
	if !e.cond.isTokenDestroyed {
		e.cond.remainingTokenNum = e.cond.remainingTokenNum - 1
		e.cond.isTokenDestroyed = true
		e.cond.Broadcast()
		return
	}

	returnToken()
	// we suspend worker when `exceeded` is true until being notified by `broadcastIfNeeded`
	for e.cond.exceeded {
		e.cond.waitingWorkerCnt++
		e.cond.Wait()
		e.cond.waitingWorkerCnt--
	}
	e.unsafeInitOnce()
}

// unsafeInitOnce would init once if the condition is meet. This should be used under condition's lock.
func (e *rateLimitAction) unsafeInitOnce() {
	// only when all the waiting workers have been resumed, the Action could be initialized again.
	if e.cond.waitingWorkerCnt < 1 && e.cond.triggered {
		e.cond.triggered = false
		e.cond.once = sync.Once{}
	}
}

func (e *rateLimitAction) conditionLock() {
	e.cond.L.Lock()
}

func (e *rateLimitAction) conditionUnlock() {
	e.cond.L.Unlock()
}

func (e *rateLimitAction) close() {
	if !e.isEnabled() {
		return
	}
	e.setEnabled(false)
	e.conditionLock()
	defer e.conditionUnlock()
	e.cond.exceeded = false
	e.cond.isTokenDestroyed = true
	e.cond.waitingWorkerCnt = 0
	// broadcast the signal in order not to leak worker goroutine if it is being suspended
	e.cond.Broadcast()
}

func (e *rateLimitAction) setEnabled(enabled bool) {
	newValue := uint32(0)
	if enabled {
		newValue = uint32(1)
	}
	atomic.StoreUint32(&e.enabled, newValue)
}

func (e *rateLimitAction) isEnabled() bool {
	return atomic.LoadUint32(&e.enabled) > 0
}

type maxIDHandler struct {
	sync.Mutex
	maxID uint32
}

func (handler *maxIDHandler) getMaxID() uint32 {
	handler.Lock()
	defer handler.Unlock()
	return handler.maxID
}

func (handler *maxIDHandler) setMaxIDIfLarger(newID uint32) {
	handler.Lock()
	defer handler.Unlock()
	if newID > handler.maxID {
		handler.maxID = newID
	}
}<|MERGE_RESOLUTION|>--- conflicted
+++ resolved
@@ -515,15 +515,10 @@
 // run is a worker function that get a copTask from channel, handle it and
 // send the result back.
 func (worker *copIteratorWorker) run(ctx context.Context) {
-<<<<<<< HEAD
-	worker.memTracker
-	defer worker.wg.Done()
-=======
 	defer func() {
 		worker.actionOnExceed.close()
 		worker.wg.Done()
 	}()
->>>>>>> 36ca73db
 	for task := range worker.taskCh {
 		respCh := worker.respChan
 		if respCh == nil {
