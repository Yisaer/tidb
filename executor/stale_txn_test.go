--- conflicted
+++ resolved
@@ -934,17 +934,33 @@
 	tk.MustQuery(fmt.Sprintf("select * from t as of timestamp '%s' where c=5", time6.Format("2006-1-2 15:04:05.000"))).Check(testkit.Rows("4 5 <nil>"))
 }
 
-<<<<<<< HEAD
-func (s *testStaleTxnSerialSuite) TestStaleReadPrepare(c *C) {
-=======
 func (s *testStaleTxnSuite) TestStaleReadFutureTime(c *C) {
->>>>>>> ac5cf972
 	tk := testkit.NewTestKit(c, s.store)
 	tk.MustExec("use test")
 	tk.MustExec("drop table if exists t")
 	defer tk.MustExec("drop table if exists t")
 	tk.MustExec("create table t (id int)")
-<<<<<<< HEAD
+	// Setting tx_read_ts to a time in the future will fail. (One day before the 2038 problem)
+	_, err := tk.Exec("start transaction read only as of timestamp '2038-01-18 03:14:07'")
+	c.Assert(err, ErrorMatches, "cannot set read timestamp to a future time")
+	// Transaction should not be started and read ts should not be set if check fails
+	c.Assert(tk.Se.GetSessionVars().InTxn(), IsFalse)
+	c.Assert(tk.Se.GetSessionVars().TxnReadTS.PeakTxnReadTS(), Equals, uint64(0))
+
+	_, err = tk.Exec("set transaction read only as of timestamp '2038-01-18 03:14:07'")
+	c.Assert(err, ErrorMatches, "cannot set read timestamp to a future time")
+	c.Assert(tk.Se.GetSessionVars().TxnReadTS.PeakTxnReadTS(), Equals, uint64(0))
+
+	_, err = tk.Exec("select * from t as of timestamp '2038-01-18 03:14:07'")
+	c.Assert(err, ErrorMatches, "cannot set read timestamp to a future time")
+}
+
+func (s *testStaleTxnSerialSuite) TestStaleReadPrepare(c *C) {
+	tk := testkit.NewTestKit(c, s.store)
+	tk.MustExec("use test")
+	tk.MustExec("drop table if exists t")
+	defer tk.MustExec("drop table if exists t")
+	tk.MustExec("create table t (id int)")
 	time.Sleep(2 * time.Second)
 	conf := *config.GetGlobalConfig()
 	oldConf := conf
@@ -979,20 +995,4 @@
 	// assert execute prepared statement should be error after set transaction read only as of
 	tk.MustExec(fmt.Sprintf(`set transaction read only as of timestamp '%s'`, time1.Format("2006-1-2 15:04:05.000")))
 	c.Assert("execute p1", NotNil)
-=======
-
-	// Setting tx_read_ts to a time in the future will fail. (One day before the 2038 problem)
-	_, err := tk.Exec("start transaction read only as of timestamp '2038-01-18 03:14:07'")
-	c.Assert(err, ErrorMatches, "cannot set read timestamp to a future time")
-	// Transaction should not be started and read ts should not be set if check fails
-	c.Assert(tk.Se.GetSessionVars().InTxn(), IsFalse)
-	c.Assert(tk.Se.GetSessionVars().TxnReadTS.PeakTxnReadTS(), Equals, uint64(0))
-
-	_, err = tk.Exec("set transaction read only as of timestamp '2038-01-18 03:14:07'")
-	c.Assert(err, ErrorMatches, "cannot set read timestamp to a future time")
-	c.Assert(tk.Se.GetSessionVars().TxnReadTS.PeakTxnReadTS(), Equals, uint64(0))
-
-	_, err = tk.Exec("select * from t as of timestamp '2038-01-18 03:14:07'")
-	c.Assert(err, ErrorMatches, "cannot set read timestamp to a future time")
->>>>>>> ac5cf972
 }