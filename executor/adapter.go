// Copyright 2015 PingCAP, Inc.
//
// Licensed under the Apache License, Version 2.0 (the "License");
// you may not use this file except in compliance with the License.
// You may obtain a copy of the License at
//
//     http://www.apache.org/licenses/LICENSE-2.0
//
// Unless required by applicable law or agreed to in writing, software
// distributed under the License is distributed on an "AS IS" BASIS,
// See the License for the specific language governing permissions and
// limitations under the License.

package executor

import (
	"context"
	"fmt"
	"math"
	"strconv"
	"strings"
	"sync/atomic"
	"time"

	"github.com/opentracing/opentracing-go"
	"github.com/pingcap/errors"
	"github.com/pingcap/log"
	"github.com/pingcap/parser/ast"
	"github.com/pingcap/parser/model"
	"github.com/pingcap/parser/mysql"
	"github.com/pingcap/parser/terror"
	"github.com/pingcap/tidb/config"
	"github.com/pingcap/tidb/domain"
	"github.com/pingcap/tidb/expression"
	"github.com/pingcap/tidb/infoschema"
	"github.com/pingcap/tidb/kv"
	"github.com/pingcap/tidb/metrics"
	"github.com/pingcap/tidb/planner"
	plannercore "github.com/pingcap/tidb/planner/core"
	"github.com/pingcap/tidb/plugin"
	"github.com/pingcap/tidb/sessionctx"
	"github.com/pingcap/tidb/sessionctx/variable"
	"github.com/pingcap/tidb/store/tikv"
	"github.com/pingcap/tidb/types"
	"github.com/pingcap/tidb/util/chunk"
	"github.com/pingcap/tidb/util/logutil"
	"github.com/pingcap/tidb/util/memory"
	"github.com/pingcap/tidb/util/plancodec"
	"github.com/pingcap/tidb/util/sqlexec"
	"github.com/pingcap/tidb/util/stmtsummary"
	"github.com/pingcap/tidb/util/stringutil"
	"go.uber.org/zap"
	"go.uber.org/zap/zapcore"
)

// processinfoSetter is the interface use to set current running process info.
type processinfoSetter interface {
	SetProcessInfo(string, time.Time, byte, uint64)
}

// recordSet wraps an executor, implements sqlexec.RecordSet interface
type recordSet struct {
	fields     []*ast.ResultField
	executor   Executor
	stmt       *ExecStmt
	lastErr    error
	txnStartTS uint64
}

func (a *recordSet) Fields() []*ast.ResultField {
	if len(a.fields) == 0 {
		a.fields = colNames2ResultFields(a.executor.Schema(), a.stmt.OutputNames, a.stmt.Ctx.GetSessionVars().CurrentDB)
	}
	return a.fields
}

func colNames2ResultFields(schema *expression.Schema, names []*types.FieldName, defaultDB string) []*ast.ResultField {
	rfs := make([]*ast.ResultField, 0, schema.Len())
	defaultDBCIStr := model.NewCIStr(defaultDB)
	for i := 0; i < schema.Len(); i++ {
		dbName := names[i].DBName
		if dbName.L == "" && names[i].TblName.L != "" {
			dbName = defaultDBCIStr
		}
		origColName := names[i].OrigColName
		if origColName.L == "" {
			origColName = names[i].ColName
		}
		rf := &ast.ResultField{
			Column:       &model.ColumnInfo{Name: origColName, FieldType: *schema.Columns[i].RetType},
			ColumnAsName: names[i].ColName,
			Table:        &model.TableInfo{Name: names[i].OrigTblName},
			TableAsName:  names[i].TblName,
			DBName:       dbName,
		}
		// This is for compatibility.
		// See issue https://github.com/pingcap/tidb/issues/10513 .
		if len(rf.ColumnAsName.O) > mysql.MaxAliasIdentifierLen {
			rf.ColumnAsName.O = rf.ColumnAsName.O[:mysql.MaxAliasIdentifierLen]
		}
		// Usually the length of O equals the length of L.
		// Add this len judgement to avoid panic.
		if len(rf.ColumnAsName.L) > mysql.MaxAliasIdentifierLen {
			rf.ColumnAsName.L = rf.ColumnAsName.L[:mysql.MaxAliasIdentifierLen]
		}
		rfs = append(rfs, rf)
	}
	return rfs
}

// Next use uses recordSet's executor to get next available chunk for later usage.
// If chunk does not contain any rows, then we update last query found rows in session variable as current found rows.
// The reason we need update is that chunk with 0 rows indicating we already finished current query, we need prepare for
// next query.
// If stmt is not nil and chunk with some rows inside, we simply update last query found rows by the number of row in chunk.
func (a *recordSet) Next(ctx context.Context, req *chunk.Chunk) (err error) {
	defer func() {
		r := recover()
		if r == nil {
			return
		}
		err = errors.Errorf("%v", r)
		logutil.Logger(ctx).Error("execute sql panic", zap.String("sql", a.stmt.Text), zap.Stack("stack"))
	}()

	err = Next(ctx, a.executor, req)
	if err != nil {
		a.lastErr = err
		return err
	}
	numRows := req.NumRows()
	if numRows == 0 {
		if a.stmt != nil {
			a.stmt.Ctx.GetSessionVars().LastFoundRows = a.stmt.Ctx.GetSessionVars().StmtCtx.FoundRows()
		}
		return nil
	}
	if a.stmt != nil {
		a.stmt.Ctx.GetSessionVars().StmtCtx.AddFoundRows(uint64(numRows))
	}
	return nil
}

// NewChunk create a chunk base on top-level executor's newFirstChunk().
func (a *recordSet) NewChunk() *chunk.Chunk {
	return newFirstChunk(a.executor)
}

func (a *recordSet) Close() error {
	err := a.executor.Close()
<<<<<<< HEAD
	a.stmt.FinishExecuteStmt(a.txnStartTS, a.lastErr == nil, false)
	a.stmt.logAudit()
	// Detach the Memory and disk tracker for the previous stmtCtx from GlobalMemoryUsageTracker and GlobalDiskUsageTracker
	if stmtCtx := a.stmt.Ctx.GetSessionVars().StmtCtx; stmtCtx != nil {
		if stmtCtx.DiskTracker != nil {
			stmtCtx.DiskTracker.DetachFromGlobalTracker()
		}
		if stmtCtx.MemTracker != nil {
			stmtCtx.MemTracker.DetachFromGlobalTracker()
		}
	}
=======
	a.stmt.CloseRecordSet(a.txnStartTS, a.lastErr)
>>>>>>> b32e834a
	return err
}

// OnFetchReturned implements commandLifeCycle#OnFetchReturned
func (a *recordSet) OnFetchReturned() {
	a.stmt.LogSlowQuery(a.txnStartTS, a.lastErr == nil, true)
}

// ExecStmt implements the sqlexec.Statement interface, it builds a planner.Plan to an sqlexec.Statement.
type ExecStmt struct {
	// InfoSchema stores a reference to the schema information.
	InfoSchema infoschema.InfoSchema
	// Plan stores a reference to the final physical plan.
	Plan plannercore.Plan
	// Text represents the origin query text.
	Text string

	StmtNode ast.StmtNode

	Ctx sessionctx.Context

	// LowerPriority represents whether to lower the execution priority of a query.
	LowerPriority     bool
	isPreparedStmt    bool
	isSelectForUpdate bool
	retryCount        uint

	// OutputNames will be set if using cached plan
	OutputNames []*types.FieldName
	PsStmt      *plannercore.CachedPrepareStmt
}

// PointGet short path for point exec directly from plan, keep only necessary steps
func (a *ExecStmt) PointGet(ctx context.Context, is infoschema.InfoSchema) (*recordSet, error) {
	if span := opentracing.SpanFromContext(ctx); span != nil && span.Tracer() != nil {
		span1 := span.Tracer().StartSpan("ExecStmt.PointGet", opentracing.ChildOf(span.Context()))
		span1.LogKV("sql", a.OriginText())
		defer span1.Finish()
		ctx = opentracing.ContextWithSpan(ctx, span1)
	}
	startTs := uint64(math.MaxUint64)
	err := a.Ctx.InitTxnWithStartTS(startTs)
	if err != nil {
		return nil, err
	}
	a.Ctx.GetSessionVars().StmtCtx.Priority = kv.PriorityHigh

	// try to reuse point get executor
	if a.PsStmt.Executor != nil {
		exec, ok := a.PsStmt.Executor.(*PointGetExecutor)
		if !ok {
			logutil.Logger(ctx).Error("invalid executor type, not PointGetExecutor for point get path")
			a.PsStmt.Executor = nil
		} else {
			// CachedPlan type is already checked in last step
			pointGetPlan := a.PsStmt.PreparedAst.CachedPlan.(*plannercore.PointGetPlan)
			exec.Init(pointGetPlan, startTs)
			a.PsStmt.Executor = exec
		}
	}
	if a.PsStmt.Executor == nil {
		b := newExecutorBuilder(a.Ctx, is)
		newExecutor := b.build(a.Plan)
		if b.err != nil {
			return nil, b.err
		}
		a.PsStmt.Executor = newExecutor
	}
	stmtNodeCounterSelect.Inc()
	pointExecutor := a.PsStmt.Executor.(*PointGetExecutor)
	if err = pointExecutor.Open(ctx); err != nil {
		terror.Call(pointExecutor.Close)
		return nil, err
	}
	return &recordSet{
		executor:   pointExecutor,
		stmt:       a,
		txnStartTS: startTs,
	}, nil
}

// OriginText returns original statement as a string.
func (a *ExecStmt) OriginText() string {
	return a.Text
}

// IsPrepared returns true if stmt is a prepare statement.
func (a *ExecStmt) IsPrepared() bool {
	return a.isPreparedStmt
}

// IsReadOnly returns true if a statement is read only.
// If current StmtNode is an ExecuteStmt, we can get its prepared stmt,
// then using ast.IsReadOnly function to determine a statement is read only or not.
func (a *ExecStmt) IsReadOnly(vars *variable.SessionVars) bool {
	if execStmt, ok := a.StmtNode.(*ast.ExecuteStmt); ok {
		s, err := getPreparedStmt(execStmt, vars)
		if err != nil {
			logutil.BgLogger().Error("getPreparedStmt failed", zap.Error(err))
			return false
		}
		return ast.IsReadOnly(s)
	}
	return ast.IsReadOnly(a.StmtNode)
}

// RebuildPlan rebuilds current execute statement plan.
// It returns the current information schema version that 'a' is using.
func (a *ExecStmt) RebuildPlan(ctx context.Context) (int64, error) {
	is := infoschema.GetInfoSchema(a.Ctx)
	a.InfoSchema = is
	if err := plannercore.Preprocess(a.Ctx, a.StmtNode, is, plannercore.InTxnRetry); err != nil {
		return 0, err
	}
	p, names, err := planner.Optimize(ctx, a.Ctx, a.StmtNode, is)
	if err != nil {
		return 0, err
	}
	a.OutputNames = names
	a.Plan = p
	return is.SchemaMetaVersion(), nil
}

// Exec builds an Executor from a plan. If the Executor doesn't return result,
// like the INSERT, UPDATE statements, it executes in this function, if the Executor returns
// result, execution is done after this function returns, in the returned sqlexec.RecordSet Next method.
func (a *ExecStmt) Exec(ctx context.Context) (_ sqlexec.RecordSet, err error) {
	defer func() {
		r := recover()
		if r == nil {
			if a.retryCount > 0 {
				metrics.StatementPessimisticRetryCount.Observe(float64(a.retryCount))
			}
			lockKeysCnt := a.Ctx.GetSessionVars().StmtCtx.LockKeysCount
			if lockKeysCnt > 0 {
				metrics.StatementLockKeysCount.Observe(float64(lockKeysCnt))
			}
			return
		}
		if str, ok := r.(string); !ok || !strings.HasPrefix(str, memory.PanicMemoryExceed) {
			panic(r)
		}
		err = errors.Errorf("%v", r)
		logutil.Logger(ctx).Error("execute sql panic", zap.String("sql", a.Text), zap.Stack("stack"))
	}()

	sctx := a.Ctx
	if _, ok := a.Plan.(*plannercore.Analyze); ok && sctx.GetSessionVars().InRestrictedSQL {
		oriStats, _ := sctx.GetSessionVars().GetSystemVar(variable.TiDBBuildStatsConcurrency)
		oriScan := sctx.GetSessionVars().DistSQLScanConcurrency
		oriIndex := sctx.GetSessionVars().IndexSerialScanConcurrency
		oriIso, _ := sctx.GetSessionVars().GetSystemVar(variable.TxnIsolation)
		terror.Log(sctx.GetSessionVars().SetSystemVar(variable.TiDBBuildStatsConcurrency, "1"))
		sctx.GetSessionVars().DistSQLScanConcurrency = 1
		sctx.GetSessionVars().IndexSerialScanConcurrency = 1
		terror.Log(sctx.GetSessionVars().SetSystemVar(variable.TxnIsolation, ast.ReadCommitted))
		defer func() {
			terror.Log(sctx.GetSessionVars().SetSystemVar(variable.TiDBBuildStatsConcurrency, oriStats))
			sctx.GetSessionVars().DistSQLScanConcurrency = oriScan
			sctx.GetSessionVars().IndexSerialScanConcurrency = oriIndex
			terror.Log(sctx.GetSessionVars().SetSystemVar(variable.TxnIsolation, oriIso))
		}()
	}

	if sctx.GetSessionVars().StmtCtx.HasMemQuotaHint {
		sctx.GetSessionVars().StmtCtx.MemTracker.SetBytesLimit(sctx.GetSessionVars().StmtCtx.MemQuotaQuery)
	}

	e, err := a.buildExecutor()
	if err != nil {
		return nil, err
	}

	if err = e.Open(ctx); err != nil {
		terror.Call(e.Close)
		return nil, err
	}

	cmd32 := atomic.LoadUint32(&sctx.GetSessionVars().CommandValue)
	cmd := byte(cmd32)
	var pi processinfoSetter
	if raw, ok := sctx.(processinfoSetter); ok {
		pi = raw
		sql := a.OriginText()
		if simple, ok := a.Plan.(*plannercore.Simple); ok && simple.Statement != nil {
			if ss, ok := simple.Statement.(ast.SensitiveStmtNode); ok {
				// Use SecureText to avoid leak password information.
				sql = ss.SecureText()
			}
		}
		maxExecutionTime := getMaxExecutionTime(sctx)
		// Update processinfo, ShowProcess() will use it.
		pi.SetProcessInfo(sql, time.Now(), cmd, maxExecutionTime)
		if a.Ctx.GetSessionVars().StmtCtx.StmtType == "" {
			a.Ctx.GetSessionVars().StmtCtx.StmtType = GetStmtLabel(a.StmtNode)
		}
	}

	isPessimistic := sctx.GetSessionVars().TxnCtx.IsPessimistic

	// Special handle for "select for update statement" in pessimistic transaction.
	if isPessimistic && a.isSelectForUpdate {
		return a.handlePessimisticSelectForUpdate(ctx, e)
	}

	if handled, result, err := a.handleNoDelay(ctx, e, isPessimistic); handled {
		return result, err
	}

	var txnStartTS uint64
	txn, err := sctx.Txn(false)
	if err != nil {
		return nil, err
	}
	if txn.Valid() {
		txnStartTS = txn.StartTS()
	}
	return &recordSet{
		executor:   e,
		stmt:       a,
		txnStartTS: txnStartTS,
	}, nil
}

func (a *ExecStmt) handleNoDelay(ctx context.Context, e Executor, isPessimistic bool) (bool, sqlexec.RecordSet, error) {
	toCheck := e
	if explain, ok := e.(*ExplainExec); ok {
		if explain.analyzeExec != nil {
			toCheck = explain.analyzeExec
		}
	}

	// If the executor doesn't return any result to the client, we execute it without delay.
	if toCheck.Schema().Len() == 0 {
		if isPessimistic {
			return true, nil, a.handlePessimisticDML(ctx, e)
		}
		r, err := a.handleNoDelayExecutor(ctx, e)
		return true, r, err
	} else if proj, ok := toCheck.(*ProjectionExec); ok && proj.calculateNoDelay {
		// Currently this is only for the "DO" statement. Take "DO 1, @a=2;" as an example:
		// the Projection has two expressions and two columns in the schema, but we should
		// not return the result of the two expressions.
		r, err := a.handleNoDelayExecutor(ctx, e)
		return true, r, err
	}

	return false, nil, nil
}

// getMaxExecutionTime get the max execution timeout value.
func getMaxExecutionTime(sctx sessionctx.Context) uint64 {
	if sctx.GetSessionVars().StmtCtx.HasMaxExecutionTime {
		return sctx.GetSessionVars().StmtCtx.MaxExecutionTime
	}
	return sctx.GetSessionVars().MaxExecutionTime
}

type chunkRowRecordSet struct {
	rows     []chunk.Row
	idx      int
	fields   []*ast.ResultField
	e        Executor
	execStmt *ExecStmt
}

func (c *chunkRowRecordSet) Fields() []*ast.ResultField {
	return c.fields
}

func (c *chunkRowRecordSet) Next(ctx context.Context, chk *chunk.Chunk) error {
	chk.Reset()
	for !chk.IsFull() && c.idx < len(c.rows) {
		chk.AppendRow(c.rows[c.idx])
		c.idx++
	}
	return nil
}

func (c *chunkRowRecordSet) NewChunk() *chunk.Chunk {
	return newFirstChunk(c.e)
}

func (c *chunkRowRecordSet) Close() error {
	c.execStmt.CloseRecordSet(c.execStmt.Ctx.GetSessionVars().TxnCtx.StartTS, nil)
	return nil
}

func (a *ExecStmt) handlePessimisticSelectForUpdate(ctx context.Context, e Executor) (sqlexec.RecordSet, error) {
	for {
		rs, err := a.runPessimisticSelectForUpdate(ctx, e)
		e, err = a.handlePessimisticLockError(ctx, err)
		if err != nil {
			return nil, err
		}
		if e == nil {
			return rs, nil
		}
	}
}

func (a *ExecStmt) runPessimisticSelectForUpdate(ctx context.Context, e Executor) (sqlexec.RecordSet, error) {
	defer func() {
		terror.Log(e.Close())
	}()
	var rows []chunk.Row
	var err error
	req := newFirstChunk(e)
	for {
		err = Next(ctx, e, req)
		if err != nil {
			// Handle 'write conflict' error.
			break
		}
		if req.NumRows() == 0 {
			fields := colNames2ResultFields(e.Schema(), a.OutputNames, a.Ctx.GetSessionVars().CurrentDB)
			return &chunkRowRecordSet{rows: rows, fields: fields, e: e, execStmt: a}, nil
		}
		iter := chunk.NewIterator4Chunk(req)
		for r := iter.Begin(); r != iter.End(); r = iter.Next() {
			rows = append(rows, r)
		}
		req = chunk.Renew(req, a.Ctx.GetSessionVars().MaxChunkSize)
	}
	return nil, err
}

func (a *ExecStmt) handleNoDelayExecutor(ctx context.Context, e Executor) (sqlexec.RecordSet, error) {
	sctx := a.Ctx
	if span := opentracing.SpanFromContext(ctx); span != nil && span.Tracer() != nil {
		span1 := span.Tracer().StartSpan("executor.handleNoDelayExecutor", opentracing.ChildOf(span.Context()))
		defer span1.Finish()
		ctx = opentracing.ContextWithSpan(ctx, span1)
	}

	// Check if "tidb_snapshot" is set for the write executors.
	// In history read mode, we can not do write operations.
	switch e.(type) {
	case *DeleteExec, *InsertExec, *UpdateExec, *ReplaceExec, *LoadDataExec, *DDLExec:
		snapshotTS := sctx.GetSessionVars().SnapshotTS
		if snapshotTS != 0 {
			return nil, errors.New("can not execute write statement when 'tidb_snapshot' is set")
		}
		lowResolutionTSO := sctx.GetSessionVars().LowResolutionTSO
		if lowResolutionTSO {
			return nil, errors.New("can not execute write statement when 'tidb_low_resolution_tso' is set")
		}
	}

	var err error
	defer func() {
		terror.Log(e.Close())
		a.logAudit()
	}()

	err = Next(ctx, e, newFirstChunk(e))
	if err != nil {
		return nil, err
	}
	return nil, err
}

func (a *ExecStmt) handlePessimisticDML(ctx context.Context, e Executor) error {
	sctx := a.Ctx
	// Do not active the transaction here.
	// When autocommit = 0 and transaction in pessimistic mode,
	// statements like set xxx = xxx; should not active the transaction.
	txn, err := sctx.Txn(false)
	if err != nil {
		return err
	}
	txnCtx := sctx.GetSessionVars().TxnCtx
	for {
		startPointGetLocking := time.Now()
		_, err = a.handleNoDelayExecutor(ctx, e)
		if !txn.Valid() {
			return err
		}
		if err != nil {
			// It is possible the DML has point get plan that locks the key.
			e, err = a.handlePessimisticLockError(ctx, err)
			if err != nil {
				if ErrDeadlock.Equal(err) {
					metrics.StatementDeadlockDetectDuration.Observe(time.Since(startPointGetLocking).Seconds())
				}
				return err
			}
			continue
		}
		keys, err1 := txn.(pessimisticTxn).KeysNeedToLock()
		if err1 != nil {
			return err1
		}
		keys = txnCtx.CollectUnchangedRowKeys(keys)
		if len(keys) == 0 {
			return nil
		}
		seVars := sctx.GetSessionVars()
		lockCtx := newLockCtx(seVars, seVars.LockWaitTimeout)
		startLocking := time.Now()
		err = txn.LockKeys(ctx, lockCtx, keys...)
		if err == nil {
			return nil
		}
		e, err = a.handlePessimisticLockError(ctx, err)
		if err != nil {
			if ErrDeadlock.Equal(err) {
				metrics.StatementDeadlockDetectDuration.Observe(time.Since(startLocking).Seconds())
			}
			return err
		}
	}
}

// UpdateForUpdateTS updates the ForUpdateTS, if newForUpdateTS is 0, it obtain a new TS from PD.
func UpdateForUpdateTS(seCtx sessionctx.Context, newForUpdateTS uint64) error {
	txn, err := seCtx.Txn(false)
	if err != nil {
		return err
	}
	if !txn.Valid() {
		return errors.Trace(kv.ErrInvalidTxn)
	}
	if newForUpdateTS == 0 {
		version, err := seCtx.GetStore().CurrentVersion()
		if err != nil {
			return err
		}
		newForUpdateTS = version.Ver
	}
	seCtx.GetSessionVars().TxnCtx.SetForUpdateTS(newForUpdateTS)
	txn.SetOption(kv.SnapshotTS, seCtx.GetSessionVars().TxnCtx.GetForUpdateTS())
	return nil
}

// handlePessimisticLockError updates TS and rebuild executor if the err is write conflict.
func (a *ExecStmt) handlePessimisticLockError(ctx context.Context, err error) (Executor, error) {
	txnCtx := a.Ctx.GetSessionVars().TxnCtx
	var newForUpdateTS uint64
	if deadlock, ok := errors.Cause(err).(*tikv.ErrDeadlock); ok {
		if !deadlock.IsRetryable {
			return nil, ErrDeadlock
		}
		logutil.Logger(ctx).Info("single statement deadlock, retry statement",
			zap.Uint64("txn", txnCtx.StartTS),
			zap.Uint64("lockTS", deadlock.LockTs),
			zap.Stringer("lockKey", kv.Key(deadlock.LockKey)),
			zap.Uint64("deadlockKeyHash", deadlock.DeadlockKeyHash))
	} else if terror.ErrorEqual(kv.ErrWriteConflict, err) {
		errStr := err.Error()
		conflictCommitTS := extractConflictCommitTS(errStr)
		forUpdateTS := txnCtx.GetForUpdateTS()
		logutil.Logger(ctx).Info("pessimistic write conflict, retry statement",
			zap.Uint64("txn", txnCtx.StartTS),
			zap.Uint64("forUpdateTS", forUpdateTS),
			zap.String("err", errStr))
		if conflictCommitTS > forUpdateTS {
			newForUpdateTS = conflictCommitTS
		}
	} else {
		// this branch if err not nil, always update forUpdateTS to avoid problem described below
		// for nowait, when ErrLock happened, ErrLockAcquireFailAndNoWaitSet will be returned, and in the same txn
		// the select for updateTs must be updated, otherwise there maybe rollback problem.
		// begin;  select for update key1(here ErrLocked or other errors(or max_execution_time like util),
		//         key1 lock not get and async rollback key1 is raised)
		//         select for update key1 again(this time lock succ(maybe lock released by others))
		//         the async rollback operation rollbacked the lock just acquired
		if err != nil {
			tsErr := UpdateForUpdateTS(a.Ctx, 0)
			if tsErr != nil {
				logutil.Logger(ctx).Warn("UpdateForUpdateTS failed", zap.Error(tsErr))
			}
		}
		return nil, err
	}
	if a.retryCount >= config.GetGlobalConfig().PessimisticTxn.MaxRetryCount {
		return nil, errors.New("pessimistic lock retry limit reached")
	}
	a.retryCount++
	err = UpdateForUpdateTS(a.Ctx, newForUpdateTS)
	if err != nil {
		return nil, err
	}
	e, err := a.buildExecutor()
	if err != nil {
		return nil, err
	}
	// Rollback the statement change before retry it.
	a.Ctx.StmtRollback()
	a.Ctx.GetSessionVars().StmtCtx.ResetForRetry()

	if err = e.Open(ctx); err != nil {
		return nil, err
	}
	return e, nil
}

func extractConflictCommitTS(errStr string) uint64 {
	strs := strings.Split(errStr, "conflictCommitTS=")
	if len(strs) != 2 {
		return 0
	}
	tsPart := strs[1]
	length := strings.IndexByte(tsPart, ',')
	if length < 0 {
		return 0
	}
	tsStr := tsPart[:length]
	ts, err := strconv.ParseUint(tsStr, 10, 64)
	if err != nil {
		return 0
	}
	return ts
}

type pessimisticTxn interface {
	kv.Transaction
	// KeysNeedToLock returns the keys need to be locked.
	KeysNeedToLock() ([]kv.Key, error)
}

// buildExecutor build a executor from plan, prepared statement may need additional procedure.
func (a *ExecStmt) buildExecutor() (Executor, error) {
	ctx := a.Ctx
	stmtCtx := ctx.GetSessionVars().StmtCtx
	if _, ok := a.Plan.(*plannercore.Execute); !ok {
		// Do not sync transaction for Execute statement, because the real optimization work is done in
		// "ExecuteExec.Build".
		useMaxTS, err := plannercore.IsPointGetWithPKOrUniqueKeyByAutoCommit(ctx, a.Plan)
		if err != nil {
			return nil, err
		}
		if useMaxTS {
			logutil.BgLogger().Debug("init txnStartTS with MaxUint64", zap.Uint64("conn", ctx.GetSessionVars().ConnectionID), zap.String("text", a.Text))
			err = ctx.InitTxnWithStartTS(math.MaxUint64)
		} else if ctx.GetSessionVars().SnapshotTS != 0 {
			if _, ok := a.Plan.(*plannercore.CheckTable); ok {
				err = ctx.InitTxnWithStartTS(ctx.GetSessionVars().SnapshotTS)
			}
		}
		if err != nil {
			return nil, err
		}

		if stmtPri := stmtCtx.Priority; stmtPri == mysql.NoPriority {
			switch {
			case useMaxTS:
				stmtCtx.Priority = kv.PriorityHigh
			case a.LowerPriority:
				stmtCtx.Priority = kv.PriorityLow
			}
		}
	}
	if _, ok := a.Plan.(*plannercore.Analyze); ok && ctx.GetSessionVars().InRestrictedSQL {
		ctx.GetSessionVars().StmtCtx.Priority = kv.PriorityLow
	}

	b := newExecutorBuilder(ctx, a.InfoSchema)
	e := b.build(a.Plan)
	if b.err != nil {
		return nil, errors.Trace(b.err)
	}

	// ExecuteExec is not a real Executor, we only use it to build another Executor from a prepared statement.
	if executorExec, ok := e.(*ExecuteExec); ok {
		err := executorExec.Build(b)
		if err != nil {
			return nil, err
		}
		a.OutputNames = executorExec.outputNames
		a.isPreparedStmt = true
		a.Plan = executorExec.plan
		if executorExec.lowerPriority {
			ctx.GetSessionVars().StmtCtx.Priority = kv.PriorityLow
		}
		e = executorExec.stmtExec
	}
	a.isSelectForUpdate = b.hasLock && (!stmtCtx.InDeleteStmt && !stmtCtx.InUpdateStmt)
	return e, nil
}

// QueryReplacer replaces new line and tab for grep result including query string.
var QueryReplacer = strings.NewReplacer("\r", " ", "\n", " ", "\t", " ")

func (a *ExecStmt) logAudit() {
	sessVars := a.Ctx.GetSessionVars()
	if sessVars.InRestrictedSQL {
		return
	}
	err := plugin.ForeachPlugin(plugin.Audit, func(p *plugin.Plugin) error {
		audit := plugin.DeclareAuditManifest(p.Manifest)
		if audit.OnGeneralEvent != nil {
			cmd := mysql.Command2Str[byte(atomic.LoadUint32(&a.Ctx.GetSessionVars().CommandValue))]
			ctx := context.WithValue(context.Background(), plugin.ExecStartTimeCtxKey, a.Ctx.GetSessionVars().StartTime)
			audit.OnGeneralEvent(ctx, sessVars, plugin.Log, cmd)
		}
		return nil
	})
	if err != nil {
		log.Error("log audit log failure", zap.Error(err))
	}
}

// FormatSQL is used to format the original SQL, e.g. truncating long SQL, appending prepared arguments.
func FormatSQL(sql string, pps variable.PreparedParams) stringutil.StringerFunc {
	return func() string {
		cfg := config.GetGlobalConfig()
		length := len(sql)
		if maxQueryLen := atomic.LoadUint64(&cfg.Log.QueryLogMaxLen); uint64(length) > maxQueryLen {
			sql = fmt.Sprintf("%.*q(len:%d)", maxQueryLen, sql, length)
		}
		return QueryReplacer.Replace(sql) + pps.String()
	}
}

var (
	sessionExecuteRunDurationInternal = metrics.SessionExecuteRunDuration.WithLabelValues(metrics.LblInternal)
	sessionExecuteRunDurationGeneral  = metrics.SessionExecuteRunDuration.WithLabelValues(metrics.LblGeneral)
)

// FinishExecuteStmt is used to record some information after `ExecStmt` execution finished:
// 1. record slow log if needed.
// 2. record summary statement.
// 3. record execute duration metric.
// 4. update the `PrevStmt` in session variable.
func (a *ExecStmt) FinishExecuteStmt(txnTS uint64, succ bool, hasMoreResults bool) {
	// `LowSlowQuery` and `SummaryStmt` must be called before recording `PrevStmt`.
	a.LogSlowQuery(txnTS, succ, hasMoreResults)
	a.SummaryStmt(succ)
	sessVars := a.Ctx.GetSessionVars()
	pps := types.CloneRow(sessVars.PreparedParams)
	sessVars.PrevStmt = FormatSQL(a.OriginText(), pps)
	executeDuration := time.Since(sessVars.StartTime) - sessVars.DurationCompile
	if sessVars.InRestrictedSQL {
		sessionExecuteRunDurationInternal.Observe(executeDuration.Seconds())
	} else {
		sessionExecuteRunDurationGeneral.Observe(executeDuration.Seconds())
	}
}

// CloseRecordSet will finish the execution of current statement and do some record work
func (a *ExecStmt) CloseRecordSet(txnStartTS uint64, lastErr error) {
	a.FinishExecuteStmt(txnStartTS, lastErr == nil, false)
	a.logAudit()
	// Detach the disk tracker from GlobalDiskUsageTracker after every execution
	if stmtCtx := a.Ctx.GetSessionVars().StmtCtx; stmtCtx != nil && stmtCtx.DiskTracker != nil {
		stmtCtx.DiskTracker.DetachFromGlobalTracker()
	}
}

// LogSlowQuery is used to print the slow query in the log files.
func (a *ExecStmt) LogSlowQuery(txnTS uint64, succ bool, hasMoreResults bool) {
	sessVars := a.Ctx.GetSessionVars()
	level := log.GetLevel()
	cfg := config.GetGlobalConfig()
	costTime := time.Since(sessVars.StartTime) + sessVars.DurationParse
	threshold := time.Duration(cfg.Log.SlowThreshold) * time.Millisecond
	enable := cfg.Log.EnableSlowLog
	// if the level is Debug, print slow logs anyway
	if (!enable || costTime < threshold) && level > zapcore.DebugLevel {
		return
	}
	sql := FormatSQL(a.Text, sessVars.PreparedParams)

	var tableIDs, indexNames string
	if len(sessVars.StmtCtx.TableIDs) > 0 {
		tableIDs = strings.Replace(fmt.Sprintf("%v", sessVars.StmtCtx.TableIDs), " ", ",", -1)
	}
	if len(sessVars.StmtCtx.IndexNames) > 0 {
		indexNames = strings.Replace(fmt.Sprintf("%v", sessVars.StmtCtx.IndexNames), " ", ",", -1)
	}
	execDetail := sessVars.StmtCtx.GetExecDetails()
	copTaskInfo := sessVars.StmtCtx.CopTasksDetails()
	statsInfos := plannercore.GetStatsInfo(a.Plan)
	memMax := sessVars.StmtCtx.MemTracker.MaxConsumed()
	_, digest := sessVars.StmtCtx.SQLDigest()
	_, planDigest := getPlanDigest(a.Ctx, a.Plan)
	slowItems := &variable.SlowQueryLogItems{
		TxnTS:          txnTS,
		SQL:            sql.String(),
		Digest:         digest,
		TimeTotal:      costTime,
		TimeParse:      sessVars.DurationParse,
		TimeCompile:    sessVars.DurationCompile,
		IndexNames:     indexNames,
		StatsInfos:     statsInfos,
		CopTasks:       copTaskInfo,
		ExecDetail:     execDetail,
		MemMax:         memMax,
		Succ:           succ,
		Plan:           getPlanTree(a.Plan),
		PlanDigest:     planDigest,
		Prepared:       a.isPreparedStmt,
		HasMoreResults: hasMoreResults,
	}
	if _, ok := a.StmtNode.(*ast.CommitStmt); ok {
		slowItems.PrevStmt = sessVars.PrevStmt.String()
	}
	if costTime < threshold {
		logutil.SlowQueryLogger.Debug(sessVars.SlowLogFormat(slowItems))
	} else {
		logutil.SlowQueryLogger.Warn(sessVars.SlowLogFormat(slowItems))
		metrics.TotalQueryProcHistogram.Observe(costTime.Seconds())
		metrics.TotalCopProcHistogram.Observe(execDetail.ProcessTime.Seconds())
		metrics.TotalCopWaitHistogram.Observe(execDetail.WaitTime.Seconds())
		var userString string
		if sessVars.User != nil {
			userString = sessVars.User.String()
		}
		domain.GetDomain(a.Ctx).LogSlowQuery(&domain.SlowQueryInfo{
			SQL:        sql.String(),
			Digest:     digest,
			Start:      sessVars.StartTime,
			Duration:   costTime,
			Detail:     sessVars.StmtCtx.GetExecDetails(),
			Succ:       succ,
			ConnID:     sessVars.ConnectionID,
			TxnTS:      txnTS,
			User:       userString,
			DB:         sessVars.CurrentDB,
			TableIDs:   tableIDs,
			IndexNames: indexNames,
			Internal:   sessVars.InRestrictedSQL,
		})
	}
}

// getPlanTree will try to get the select plan tree if the plan is select or the select plan of delete/update/insert statement.
func getPlanTree(p plannercore.Plan) string {
	cfg := config.GetGlobalConfig()
	if atomic.LoadUint32(&cfg.Log.RecordPlanInSlowLog) == 0 {
		return ""
	}
	planTree := plannercore.EncodePlan(p)
	if len(planTree) == 0 {
		return planTree
	}
	return variable.SlowLogPlanPrefix + planTree + variable.SlowLogPlanSuffix
}

// getPlanDigest will try to get the select plan tree if the plan is select or the select plan of delete/update/insert statement.
func getPlanDigest(sctx sessionctx.Context, p plannercore.Plan) (normalized, planDigest string) {
	normalized, planDigest = sctx.GetSessionVars().StmtCtx.GetPlanDigest()
	if len(normalized) > 0 {
		return
	}
	normalized, planDigest = plannercore.NormalizePlan(p)
	sctx.GetSessionVars().StmtCtx.SetPlanDigest(normalized, planDigest)
	return
}

// SummaryStmt collects statements for information_schema.statements_summary
func (a *ExecStmt) SummaryStmt(succ bool) {
	sessVars := a.Ctx.GetSessionVars()
	// Internal SQLs must also be recorded to keep the consistency of `PrevStmt` and `PrevStmtDigest`.
	if !stmtsummary.StmtSummaryByDigestMap.Enabled() || (sessVars.InRestrictedSQL && !stmtsummary.StmtSummaryByDigestMap.EnabledInternal()) {
		sessVars.SetPrevStmtDigest("")
		return
	}
	stmtCtx := sessVars.StmtCtx
	normalizedSQL, digest := stmtCtx.SQLDigest()
	costTime := time.Since(sessVars.StartTime)

	var prevSQL, prevSQLDigest string
	if _, ok := a.StmtNode.(*ast.CommitStmt); ok {
		// If prevSQLDigest is not recorded, it means this `commit` is the first SQL once stmt summary is enabled,
		// so it's OK just to ignore it.
		if prevSQLDigest = sessVars.GetPrevStmtDigest(); len(prevSQLDigest) == 0 {
			return
		}
		prevSQL = sessVars.PrevStmt.String()
	}
	sessVars.SetPrevStmtDigest(digest)

	// No need to encode every time, so encode lazily.
	planGenerator := func() string {
		return plannercore.EncodePlan(a.Plan)
	}
	// Generating plan digest is slow, only generate it once if it's 'Point_Get'.
	// If it's a point get, different SQLs leads to different plans, so SQL digest
	// is enough to distinguish different plans in this case.
	var planDigest string
	var planDigestGen func() string
	if a.Plan.TP() == plancodec.TypePointGet {
		planDigestGen = func() string {
			_, planDigest := getPlanDigest(a.Ctx, a.Plan)
			return planDigest
		}
	} else {
		_, planDigest = getPlanDigest(a.Ctx, a.Plan)
	}

	execDetail := stmtCtx.GetExecDetails()
	copTaskInfo := stmtCtx.CopTasksDetails()
	memMax := stmtCtx.MemTracker.MaxConsumed()
	var userString string
	if sessVars.User != nil {
		userString = sessVars.User.Username
	}

	stmtsummary.StmtSummaryByDigestMap.AddStatement(&stmtsummary.StmtExecInfo{
		SchemaName:     strings.ToLower(sessVars.CurrentDB),
		OriginalSQL:    a.Text,
		NormalizedSQL:  normalizedSQL,
		Digest:         digest,
		PrevSQL:        prevSQL,
		PrevSQLDigest:  prevSQLDigest,
		PlanGenerator:  planGenerator,
		PlanDigest:     planDigest,
		PlanDigestGen:  planDigestGen,
		User:           userString,
		TotalLatency:   costTime,
		ParseLatency:   sessVars.DurationParse,
		CompileLatency: sessVars.DurationCompile,
		StmtCtx:        stmtCtx,
		CopTasks:       copTaskInfo,
		ExecDetail:     &execDetail,
		MemMax:         memMax,
		StartTime:      sessVars.StartTime,
		IsInternal:     sessVars.InRestrictedSQL,
		Succeed:        succ,
	})
}<|MERGE_RESOLUTION|>--- conflicted
+++ resolved
@@ -148,21 +148,7 @@
 
 func (a *recordSet) Close() error {
 	err := a.executor.Close()
-<<<<<<< HEAD
-	a.stmt.FinishExecuteStmt(a.txnStartTS, a.lastErr == nil, false)
-	a.stmt.logAudit()
-	// Detach the Memory and disk tracker for the previous stmtCtx from GlobalMemoryUsageTracker and GlobalDiskUsageTracker
-	if stmtCtx := a.stmt.Ctx.GetSessionVars().StmtCtx; stmtCtx != nil {
-		if stmtCtx.DiskTracker != nil {
-			stmtCtx.DiskTracker.DetachFromGlobalTracker()
-		}
-		if stmtCtx.MemTracker != nil {
-			stmtCtx.MemTracker.DetachFromGlobalTracker()
-		}
-	}
-=======
 	a.stmt.CloseRecordSet(a.txnStartTS, a.lastErr)
->>>>>>> b32e834a
 	return err
 }
 
@@ -807,9 +793,14 @@
 func (a *ExecStmt) CloseRecordSet(txnStartTS uint64, lastErr error) {
 	a.FinishExecuteStmt(txnStartTS, lastErr == nil, false)
 	a.logAudit()
-	// Detach the disk tracker from GlobalDiskUsageTracker after every execution
-	if stmtCtx := a.Ctx.GetSessionVars().StmtCtx; stmtCtx != nil && stmtCtx.DiskTracker != nil {
-		stmtCtx.DiskTracker.DetachFromGlobalTracker()
+	// Detach the Memory and disk tracker for the previous stmtCtx from GlobalMemoryUsageTracker and GlobalDiskUsageTracker
+	if stmtCtx := a.Ctx.GetSessionVars().StmtCtx; stmtCtx != nil {
+		if stmtCtx.DiskTracker != nil {
+			stmtCtx.DiskTracker.DetachFromGlobalTracker()
+		}
+		if stmtCtx.MemTracker != nil {
+			stmtCtx.MemTracker.DetachFromGlobalTracker()
+		}
 	}
 }
 
