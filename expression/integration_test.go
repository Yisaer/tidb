--- conflicted
+++ resolved
@@ -8410,7 +8410,6 @@
 		testkit.Rows("<nil>"))
 }
 
-<<<<<<< HEAD
 func (s *testIntegrationSuite) TestCrossDCQuery(c *C) {
 	tk := testkit.NewTestKit(c, s.store)
 	tk.MustExec("use test")
@@ -8526,7 +8525,8 @@
 			c.Assert(checkErr, IsNil)
 		}
 	}
-=======
+}
+
 func (s *testIntegrationSerialSuite) TestCollationUnion(c *C) {
 	// For issue 19694.
 	tk := testkit.NewTestKit(c, s.store)
@@ -8538,5 +8538,4 @@
 	defer collate.SetNewCollationEnabledForTest(false)
 	res = tk.MustQuery("select cast('2010-09-09' as date) a union select  '2010-09-09  ';")
 	c.Check(len(res.Rows()), Equals, 1)
->>>>>>> 5cb50070
 }