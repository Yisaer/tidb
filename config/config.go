// Copyright 2017 PingCAP, Inc.
//
// Licensed under the Apache License, Version 2.0 (the "License");
// you may not use this file except in compliance with the License.
// You may obtain a copy of the License at
//
//     http://www.apache.org/licenses/LICENSE-2.0
//
// Unless required by applicable law or agreed to in writing, software
// distributed under the License is distributed on an "AS IS" BASIS,
// See the License for the specific language governing permissions and
// limitations under the License.

package config

import (
	"crypto/tls"
	"crypto/x509"
	"encoding/base64"
	"encoding/json"
	"fmt"
	"io/ioutil"
	"net/url"
	"os"
	"os/user"
	"path/filepath"
	"strings"
	"sync/atomic"
	"time"

	"github.com/BurntSushi/toml"
	"github.com/pingcap/errors"
	zaplog "github.com/pingcap/log"
	"github.com/pingcap/parser/mysql"
	"github.com/pingcap/parser/terror"
	"github.com/pingcap/tidb/util/logutil"
	"github.com/pingcap/tidb/util/versioninfo"
	tracing "github.com/uber/jaeger-client-go/config"
	"go.uber.org/zap"
	"google.golang.org/grpc/encoding/gzip"
)

// Config number limitations
const (
	MaxLogFileSize = 4096 // MB
	// DefTxnEntrySizeLimit is the default value of TxnEntrySizeLimit.
	DefTxnEntrySizeLimit = 6 * 1024 * 1024
	// DefTxnTotalSizeLimit is the default value of TxnTxnTotalSizeLimit.
	DefTxnTotalSizeLimit = 100 * 1024 * 1024
	// DefMaxIndexLength is the maximum index length(in bytes). This value is consistent with MySQL.
	DefMaxIndexLength = 3072
	// DefMaxOfMaxIndexLength is the maximum index length(in bytes) for TiDB v3.0.7 and previous version.
	DefMaxOfMaxIndexLength = 3072 * 4
	// DefIndexLimit is the limitation of index on a single table. This value is consistent with MySQL.
	DefIndexLimit = 64
	// DefMaxOfIndexLimit is the maximum limitation of index on a single table for TiDB.
	DefMaxOfIndexLimit = 64 * 8
	// DefMinQuotaStatistics is the minimum statistic memory quota(in bytes).
	DefMinQuotaStatistics = 32 << 30
	// DefPort is the default port of TiDB
	DefPort = 4000
	// DefStatusPort is the default status port of TiDB
	DefStatusPort = 10080
	// DefHost is the default host of TiDB
	DefHost = "0.0.0.0"
	// DefStatusHost is the default status host of TiDB
	DefStatusHost = "0.0.0.0"
	// DefStoreLivenessTimeout is the default value for store liveness timeout.
	DefStoreLivenessTimeout = "5s"
	// DefTxnScope is the default value for TxnScope
	DefTxnScope = "global"
	// DefStoresRefreshInterval is the default value of StoresRefreshInterval
	DefStoresRefreshInterval = 60
)

// Valid config maps
var (
	ValidStorage = map[string]bool{
		"mocktikv": true,
		"tikv":     true,
		"unistore": true,
	}
	// checkTableBeforeDrop enable to execute `admin check table` before `drop table`.
	CheckTableBeforeDrop = false
	// checkBeforeDropLDFlag is a go build flag.
	checkBeforeDropLDFlag = "None"
	// tempStorageDirName is the default temporary storage dir name by base64 encoding a string `port/statusPort`
	tempStorageDirName = encodeDefTempStorageDir(os.TempDir(), DefHost, DefStatusHost, DefPort, DefStatusPort)
)

// Config contains configuration options.
type Config struct {
	Host                        string `toml:"host" json:"host"`
	AdvertiseAddress            string `toml:"advertise-address" json:"advertise-address"`
	Port                        uint   `toml:"port" json:"port"`
	Cors                        string `toml:"cors" json:"cors"`
	Store                       string `toml:"store" json:"store"`
	Path                        string `toml:"path" json:"path"`
	Socket                      string `toml:"socket" json:"socket"`
	Lease                       string `toml:"lease" json:"lease"`
	RunDDL                      bool   `toml:"run-ddl" json:"run-ddl"`
	SplitTable                  bool   `toml:"split-table" json:"split-table"`
	TokenLimit                  uint   `toml:"token-limit" json:"token-limit"`
	OOMUseTmpStorage            bool   `toml:"oom-use-tmp-storage" json:"oom-use-tmp-storage"`
	TempStoragePath             string `toml:"tmp-storage-path" json:"tmp-storage-path"`
	OOMAction                   string `toml:"oom-action" json:"oom-action"`
	MemQuotaQuery               int64  `toml:"mem-quota-query" json:"mem-quota-query"`
	MemQuotaStatistics          int64  `toml:"mem-quota-statistics" json:"mem-quota-statistics"`
	NestedLoopJoinCacheCapacity int64  `toml:"nested-loop-join-cache-capacity" json:"nested-loop-join-cache-capacity"`
	// TempStorageQuota describe the temporary storage Quota during query exector when OOMUseTmpStorage is enabled
	// If the quota exceed the capacity of the TempStoragePath, the tidb-server would exit with fatal error
	TempStorageQuota int64           `toml:"tmp-storage-quota" json:"tmp-storage-quota"` // Bytes
	EnableStreaming  bool            `toml:"enable-streaming" json:"enable-streaming"`
	EnableBatchDML   bool            `toml:"enable-batch-dml" json:"enable-batch-dml"`
	TxnLocalLatches  TxnLocalLatches `toml:"-" json:"-"`
	// Set sys variable lower-case-table-names, ref: https://dev.mysql.com/doc/refman/5.7/en/identifier-case-sensitivity.html.
	// TODO: We actually only support mode 2, which keeps the original case, but the comparison is case-insensitive.
	LowerCaseTableNames        int               `toml:"lower-case-table-names" json:"lower-case-table-names"`
	ServerVersion              string            `toml:"server-version" json:"server-version"`
	Log                        Log               `toml:"log" json:"log"`
	Security                   Security          `toml:"security" json:"security"`
	Status                     Status            `toml:"status" json:"status"`
	Performance                Performance       `toml:"performance" json:"performance"`
	PreparedPlanCache          PreparedPlanCache `toml:"prepared-plan-cache" json:"prepared-plan-cache"`
	OpenTracing                OpenTracing       `toml:"opentracing" json:"opentracing"`
	ProxyProtocol              ProxyProtocol     `toml:"proxy-protocol" json:"proxy-protocol"`
	TiKVClient                 TiKVClient        `toml:"tikv-client" json:"tikv-client"`
	Binlog                     Binlog            `toml:"binlog" json:"binlog"`
	Plugin                     Plugin            `toml:"plugin" json:"plugin"`
	PessimisticTxn             PessimisticTxn    `toml:"pessimistic-txn" json:"pessimistic-txn"`
	CheckMb4ValueInUTF8        bool              `toml:"check-mb4-value-in-utf8" json:"check-mb4-value-in-utf8"`
	MaxIndexLength             int               `toml:"max-index-length" json:"max-index-length"`
	IndexLimit                 int               `toml:"index-limit" json:"index-limit"`
	GracefulWaitBeforeShutdown int               `toml:"graceful-wait-before-shutdown" json:"graceful-wait-before-shutdown"`
	// AlterPrimaryKey is used to control alter primary key feature.
	AlterPrimaryKey bool `toml:"alter-primary-key" json:"alter-primary-key"`
	// TreatOldVersionUTF8AsUTF8MB4 is use to treat old version table/column UTF8 charset as UTF8MB4. This is for compatibility.
	// Currently not support dynamic modify, because this need to reload all old version schema.
	TreatOldVersionUTF8AsUTF8MB4 bool `toml:"treat-old-version-utf8-as-utf8mb4" json:"treat-old-version-utf8-as-utf8mb4"`
	// EnableTableLock indicate whether enable table lock.
	// TODO: remove this after table lock features stable.
	EnableTableLock     bool        `toml:"enable-table-lock" json:"enable-table-lock"`
	DelayCleanTableLock uint64      `toml:"delay-clean-table-lock" json:"delay-clean-table-lock"`
	SplitRegionMaxNum   uint64      `toml:"split-region-max-num" json:"split-region-max-num"`
	StmtSummary         StmtSummary `toml:"stmt-summary" json:"stmt-summary"`
	// RepairMode indicates that the TiDB is in the repair mode for table meta.
	RepairMode      bool     `toml:"repair-mode" json:"repair-mode"`
	RepairTableList []string `toml:"repair-table-list" json:"repair-table-list"`
	// IsolationRead indicates that the TiDB reads data from which isolation level(engine and label).
	IsolationRead IsolationRead `toml:"isolation-read" json:"isolation-read"`
	// MaxServerConnections is the maximum permitted number of simultaneous client connections.
	MaxServerConnections uint32 `toml:"max-server-connections" json:"max-server-connections"`
	// NewCollationsEnabledOnFirstBootstrap indicates if the new collations are enabled, it effects only when a TiDB cluster bootstrapped on the first time.
	NewCollationsEnabledOnFirstBootstrap bool `toml:"new_collations_enabled_on_first_bootstrap" json:"new_collations_enabled_on_first_bootstrap"`
	// Experimental contains parameters for experimental features.
	Experimental Experimental `toml:"experimental" json:"experimental"`
	// EnableCollectExecutionInfo enables the TiDB to collect execution info.
	EnableCollectExecutionInfo bool `toml:"enable-collect-execution-info" json:"enable-collect-execution-info"`
	// SkipRegisterToDashboard tells TiDB don't register itself to the dashboard.
	SkipRegisterToDashboard bool `toml:"skip-register-to-dashboard" json:"skip-register-to-dashboard"`
	// EnableTelemetry enables the usage data report to PingCAP.
	EnableTelemetry bool `toml:"enable-telemetry" json:"enable-telemetry"`
	// Labels indicates the labels set for the tidb server. The labels describe some specific properties for the tidb
	// server like `zone`/`rack`/`host`. Currently, labels won't affect the tidb server except for some special
	// label keys. Now we only have `group` as a special label key.
	// Note that: 'group' is a special label key which should be automatically set by tidb-operator. We don't suggest
	// users to set 'group' in labels.
	Labels map[string]string `toml:"labels" json:"labels"`
	// EnableGlobalIndex enables creating global index.
	EnableGlobalIndex bool `toml:"enable-global-index" json:"enable-global-index"`
	// DeprecateIntegerDisplayWidth indicates whether deprecating the max display length for integer.
	DeprecateIntegerDisplayWidth bool `toml:"deprecate-integer-display-length" json:"deprecate-integer-display-length"`
	// TxnScope indicates the default value for session variable txn_scope
	TxnScope string `toml:"txn-scope" json:"txn-scope"`
	// EnableEnumLengthLimit indicates whether the enum/set element length is limited.
	// According to MySQL 8.0 Refman:
	// The maximum supported length of an individual SET element is M <= 255 and (M x w) <= 1020,
	// where M is the element literal length and w is the number of bytes required for the maximum-length character in the character set.
	// See https://dev.mysql.com/doc/refman/8.0/en/string-type-syntax.html for more details.
	EnableEnumLengthLimit bool `toml:"enable-enum-length-limit" json:"enable-enum-length-limit"`
	// StoresRefreshInterval indicates the interval of refreshing stores info, the unit is second.
	StoresRefreshInterval uint64 `toml:"stores-refresh-interval" json:"stores-refresh-interval"`
<<<<<<< HEAD
=======
	// EnableTCP4Only enables net.Listen("tcp4",...)
	// Note that: it can make lvs with toa work and thus tidb can get real client ip.
	EnableTCP4Only bool `toml:"enable-tcp4-only" json:"enable-tcp4-only"`
>>>>>>> bc41e473
}

// UpdateTempStoragePath is to update the `TempStoragePath` if port/statusPort was changed
// and the `tmp-storage-path` was not specified in the conf.toml or was specified the same as the default value.
func (c *Config) UpdateTempStoragePath() {
	if c.TempStoragePath == tempStorageDirName {
		c.TempStoragePath = encodeDefTempStorageDir(os.TempDir(), c.Host, c.Status.StatusHost, c.Port, c.Status.StatusPort)
	} else {
		c.TempStoragePath = encodeDefTempStorageDir(c.TempStoragePath, c.Host, c.Status.StatusHost, c.Port, c.Status.StatusPort)
	}
}

func encodeDefTempStorageDir(tempDir string, host, statusHost string, port, statusPort uint) string {
	dirName := base64.URLEncoding.EncodeToString([]byte(fmt.Sprintf("%v:%v/%v:%v", host, port, statusHost, statusPort)))
	var osUID string
	currentUser, err := user.Current()
	if err != nil {
		osUID = ""
	} else {
		osUID = currentUser.Uid
	}
	return filepath.Join(tempDir, osUID+"_tidb", dirName, "tmp-storage")
}

// nullableBool defaults unset bool options to unset instead of false, which enables us to know if the user has set 2
// conflict options at the same time.
type nullableBool struct {
	IsValid bool
	IsTrue  bool
}

var (
	nbUnset = nullableBool{false, false}
	nbFalse = nullableBool{true, false}
	nbTrue  = nullableBool{true, true}
)

func (b *nullableBool) toBool() bool {
	return b.IsValid && b.IsTrue
}

func (b nullableBool) MarshalJSON() ([]byte, error) {
	switch b {
	case nbTrue:
		return json.Marshal(true)
	case nbFalse:
		return json.Marshal(false)
	default:
		return json.Marshal(nil)
	}
}

func (b *nullableBool) UnmarshalText(text []byte) error {
	str := string(text)
	switch str {
	case "", "null":
		*b = nbUnset
		return nil
	case "true":
		*b = nbTrue
	case "false":
		*b = nbFalse
	default:
		*b = nbUnset
		return errors.New("Invalid value for bool type: " + str)
	}
	return nil
}

func (b nullableBool) MarshalText() ([]byte, error) {
	if !b.IsValid {
		return []byte(""), nil
	}
	if b.IsTrue {
		return []byte("true"), nil
	}
	return []byte("false"), nil
}

func (b *nullableBool) UnmarshalJSON(data []byte) error {
	var err error
	var v interface{}
	if err = json.Unmarshal(data, &v); err != nil {
		return err
	}
	switch raw := v.(type) {
	case bool:
		*b = nullableBool{true, raw}
	default:
		*b = nbUnset
	}
	return err
}

// Log is the log section of config.
type Log struct {
	// Log level.
	Level string `toml:"level" json:"level"`
	// Log format. one of json, text, or console.
	Format string `toml:"format" json:"format"`
	// Disable automatic timestamps in output. Deprecated: use EnableTimestamp instead.
	DisableTimestamp nullableBool `toml:"disable-timestamp" json:"disable-timestamp"`
	// EnableTimestamp enables automatic timestamps in log output.
	EnableTimestamp nullableBool `toml:"enable-timestamp" json:"enable-timestamp"`
	// DisableErrorStack stops annotating logs with the full stack error
	// message. Deprecated: use EnableErrorStack instead.
	DisableErrorStack nullableBool `toml:"disable-error-stack" json:"disable-error-stack"`
	// EnableErrorStack enables annotating logs with the full stack error
	// message.
	EnableErrorStack nullableBool `toml:"enable-error-stack" json:"enable-error-stack"`
	// File log config.
	File logutil.FileLogConfig `toml:"file" json:"file"`

	EnableSlowLog       bool   `toml:"enable-slow-log" json:"enable-slow-log"`
	SlowQueryFile       string `toml:"slow-query-file" json:"slow-query-file"`
	SlowThreshold       uint64 `toml:"slow-threshold" json:"slow-threshold"`
	ExpensiveThreshold  uint   `toml:"expensive-threshold" json:"expensive-threshold"`
	QueryLogMaxLen      uint64 `toml:"query-log-max-len" json:"query-log-max-len"`
	RecordPlanInSlowLog uint32 `toml:"record-plan-in-slow-log" json:"record-plan-in-slow-log"`
}

func (l *Log) getDisableTimestamp() bool {
	if l.EnableTimestamp == nbUnset && l.DisableTimestamp == nbUnset {
		return false
	}
	if l.EnableTimestamp == nbUnset {
		return l.DisableTimestamp.toBool()
	}
	return !l.EnableTimestamp.toBool()
}

func (l *Log) getDisableErrorStack() bool {
	if l.EnableErrorStack == nbUnset && l.DisableErrorStack == nbUnset {
		return true
	}
	if l.EnableErrorStack == nbUnset {
		return l.DisableErrorStack.toBool()
	}
	return !l.EnableErrorStack.toBool()
}

// The following constants represents the valid action configurations for Security.SpilledFileEncryptionMethod.
// "plaintext" means encryption is disabled.
// NOTE: Although the values is case insensitive, we should use lower-case
// strings because the configuration value will be transformed to lower-case
// string and compared with these constants in the further usage.
const (
	SpilledFileEncryptionMethodPlaintext = "plaintext"
	SpilledFileEncryptionMethodAES128CTR = "aes128-ctr"
)

// Security is the security section of the config.
type Security struct {
	SkipGrantTable         bool     `toml:"skip-grant-table" json:"skip-grant-table"`
	SSLCA                  string   `toml:"ssl-ca" json:"ssl-ca"`
	SSLCert                string   `toml:"ssl-cert" json:"ssl-cert"`
	SSLKey                 string   `toml:"ssl-key" json:"ssl-key"`
	RequireSecureTransport bool     `toml:"require-secure-transport" json:"require-secure-transport"`
	ClusterSSLCA           string   `toml:"cluster-ssl-ca" json:"cluster-ssl-ca"`
	ClusterSSLCert         string   `toml:"cluster-ssl-cert" json:"cluster-ssl-cert"`
	ClusterSSLKey          string   `toml:"cluster-ssl-key" json:"cluster-ssl-key"`
	ClusterVerifyCN        []string `toml:"cluster-verify-cn" json:"cluster-verify-cn"`
	// If set to "plaintext", the spilled files will not be encrypted.
	SpilledFileEncryptionMethod string `toml:"spilled-file-encryption-method" json:"spilled-file-encryption-method"`
}

// The ErrConfigValidationFailed error is used so that external callers can do a type assertion
// to defer handling of this specific error when someone does not want strict type checking.
// This is needed only because logging hasn't been set up at the time we parse the config file.
// This should all be ripped out once strict config checking is made the default behavior.
type ErrConfigValidationFailed struct {
	confFile       string
	UndecodedItems []string
}

func (e *ErrConfigValidationFailed) Error() string {
	return fmt.Sprintf("config file %s contained invalid configuration options: %s; check "+
		"TiDB manual to make sure this option has not been deprecated and removed from your TiDB "+
		"version if the option does not appear to be a typo", e.confFile, strings.Join(
		e.UndecodedItems, ", "))

}

// ToTLSConfig generates tls's config based on security section of the config.
func (s *Security) ToTLSConfig() (tlsConfig *tls.Config, err error) {
	if len(s.ClusterSSLCA) != 0 {
		certPool := x509.NewCertPool()
		// Create a certificate pool from the certificate authority
		var ca []byte
		ca, err = ioutil.ReadFile(s.ClusterSSLCA)
		if err != nil {
			err = errors.Errorf("could not read ca certificate: %s", err)
			return
		}
		// Append the certificates from the CA
		if !certPool.AppendCertsFromPEM(ca) {
			err = errors.New("failed to append ca certs")
			return
		}
		tlsConfig = &tls.Config{
			RootCAs:   certPool,
			ClientCAs: certPool,
		}

		if len(s.ClusterSSLCert) != 0 && len(s.ClusterSSLKey) != 0 {
			getCert := func() (*tls.Certificate, error) {
				// Load the client certificates from disk
				cert, err := tls.LoadX509KeyPair(s.ClusterSSLCert, s.ClusterSSLKey)
				if err != nil {
					return nil, errors.Errorf("could not load client key pair: %s", err)
				}
				return &cert, nil
			}
			// pre-test cert's loading.
			if _, err = getCert(); err != nil {
				return
			}
			tlsConfig.GetClientCertificate = func(info *tls.CertificateRequestInfo) (certificate *tls.Certificate, err error) {
				return getCert()
			}
			tlsConfig.GetCertificate = func(info *tls.ClientHelloInfo) (certificate *tls.Certificate, err error) {
				return getCert()
			}
		}
	}
	return
}

// Status is the status section of the config.
type Status struct {
	StatusHost      string `toml:"status-host" json:"status-host"`
	MetricsAddr     string `toml:"metrics-addr" json:"metrics-addr"`
	StatusPort      uint   `toml:"status-port" json:"status-port"`
	MetricsInterval uint   `toml:"metrics-interval" json:"metrics-interval"`
	ReportStatus    bool   `toml:"report-status" json:"report-status"`
	RecordQPSbyDB   bool   `toml:"record-db-qps" json:"record-db-qps"`
}

// Performance is the performance section of the config.
type Performance struct {
	MaxProcs uint `toml:"max-procs" json:"max-procs"`
	// Deprecated: use ServerMemoryQuota instead
	MaxMemory             uint64  `toml:"max-memory" json:"max-memory"`
	ServerMemoryQuota     uint64  `toml:"server-memory-quota" json:"server-memory-quota"`
	MemoryUsageAlarmRatio float64 `toml:"memory-usage-alarm-ratio" json:"memory-usage-alarm-ratio"`
	StatsLease            string  `toml:"stats-lease" json:"stats-lease"`
	StmtCountLimit        uint    `toml:"stmt-count-limit" json:"stmt-count-limit"`
	FeedbackProbability   float64 `toml:"feedback-probability" json:"feedback-probability"`
	QueryFeedbackLimit    uint    `toml:"query-feedback-limit" json:"query-feedback-limit"`
	PseudoEstimateRatio   float64 `toml:"pseudo-estimate-ratio" json:"pseudo-estimate-ratio"`
	ForcePriority         string  `toml:"force-priority" json:"force-priority"`
	BindInfoLease         string  `toml:"bind-info-lease" json:"bind-info-lease"`
	TxnEntrySizeLimit     uint64  `toml:"txn-entry-size-limit" json:"txn-entry-size-limit"`
	TxnTotalSizeLimit     uint64  `toml:"txn-total-size-limit" json:"txn-total-size-limit"`
	TCPKeepAlive          bool    `toml:"tcp-keep-alive" json:"tcp-keep-alive"`
	CrossJoin             bool    `toml:"cross-join" json:"cross-join"`
	RunAutoAnalyze        bool    `toml:"run-auto-analyze" json:"run-auto-analyze"`
	DistinctAggPushDown   bool    `toml:"distinct-agg-push-down" json:"agg-push-down-join"`
	CommitterConcurrency  int     `toml:"committer-concurrency" json:"committer-concurrency"`
	MaxTxnTTL             uint64  `toml:"max-txn-ttl" json:"max-txn-ttl"`
	MemProfileInterval    string  `toml:"mem-profile-interval" json:"mem-profile-interval"`
	IndexUsageSyncLease   string  `toml:"index-usage-sync-lease" json:"index-usage-sync-lease"`
	GOGC                  int     `toml:"gogc" json:"gogc"`
}

// PlanCache is the PlanCache section of the config.
type PlanCache struct {
	Enabled  bool `toml:"enabled" json:"enabled"`
	Capacity uint `toml:"capacity" json:"capacity"`
	Shards   uint `toml:"shards" json:"shards"`
}

// TxnLocalLatches is the TxnLocalLatches section of the config.
type TxnLocalLatches struct {
	Enabled  bool `toml:"-" json:"-"`
	Capacity uint `toml:"-" json:"-"`
}

// PreparedPlanCache is the PreparedPlanCache section of the config.
type PreparedPlanCache struct {
	Enabled          bool    `toml:"enabled" json:"enabled"`
	Capacity         uint    `toml:"capacity" json:"capacity"`
	MemoryGuardRatio float64 `toml:"memory-guard-ratio" json:"memory-guard-ratio"`
}

// OpenTracing is the opentracing section of the config.
type OpenTracing struct {
	Enable     bool                `toml:"enable" json:"enable"`
	RPCMetrics bool                `toml:"rpc-metrics" json:"rpc-metrics"`
	Sampler    OpenTracingSampler  `toml:"sampler" json:"sampler"`
	Reporter   OpenTracingReporter `toml:"reporter" json:"reporter"`
}

// OpenTracingSampler is the config for opentracing sampler.
// See https://godoc.org/github.com/uber/jaeger-client-go/config#SamplerConfig
type OpenTracingSampler struct {
	Type                    string        `toml:"type" json:"type"`
	Param                   float64       `toml:"param" json:"param"`
	SamplingServerURL       string        `toml:"sampling-server-url" json:"sampling-server-url"`
	MaxOperations           int           `toml:"max-operations" json:"max-operations"`
	SamplingRefreshInterval time.Duration `toml:"sampling-refresh-interval" json:"sampling-refresh-interval"`
}

// OpenTracingReporter is the config for opentracing reporter.
// See https://godoc.org/github.com/uber/jaeger-client-go/config#ReporterConfig
type OpenTracingReporter struct {
	QueueSize           int           `toml:"queue-size" json:"queue-size"`
	BufferFlushInterval time.Duration `toml:"buffer-flush-interval" json:"buffer-flush-interval"`
	LogSpans            bool          `toml:"log-spans" json:"log-spans"`
	LocalAgentHostPort  string        `toml:"local-agent-host-port" json:"local-agent-host-port"`
}

// ProxyProtocol is the PROXY protocol section of the config.
type ProxyProtocol struct {
	// PROXY protocol acceptable client networks.
	// Empty string means disable PROXY protocol,
	// * means all networks.
	Networks string `toml:"networks" json:"networks"`
	// PROXY protocol header read timeout, Unit is second.
	HeaderTimeout uint `toml:"header-timeout" json:"header-timeout"`
}

// TiKVClient is the config for tikv client.
type TiKVClient struct {
	// GrpcConnectionCount is the max gRPC connections that will be established
	// with each tikv-server.
	GrpcConnectionCount uint `toml:"grpc-connection-count" json:"grpc-connection-count"`
	// After a duration of this time in seconds if the client doesn't see any activity it pings
	// the server to see if the transport is still alive.
	GrpcKeepAliveTime uint `toml:"grpc-keepalive-time" json:"grpc-keepalive-time"`
	// After having pinged for keepalive check, the client waits for a duration of Timeout in seconds
	// and if no activity is seen even after that the connection is closed.
	GrpcKeepAliveTimeout uint `toml:"grpc-keepalive-timeout" json:"grpc-keepalive-timeout"`
	// GrpcCompressionType is the compression type for gRPC channel: none or gzip.
	GrpcCompressionType string `toml:"grpc-compression-type" json:"grpc-compression-type"`
	// CommitTimeout is the max time which command 'commit' will wait.
	CommitTimeout string      `toml:"commit-timeout" json:"commit-timeout"`
	AsyncCommit   AsyncCommit `toml:"async-commit" json:"async-commit"`
	// MaxBatchSize is the max batch size when calling batch commands API.
	MaxBatchSize uint `toml:"max-batch-size" json:"max-batch-size"`
	// If TiKV load is greater than this, TiDB will wait for a while to avoid little batch.
	OverloadThreshold uint `toml:"overload-threshold" json:"overload-threshold"`
	// MaxBatchWaitTime in nanosecond is the max wait time for batch.
	MaxBatchWaitTime time.Duration `toml:"max-batch-wait-time" json:"max-batch-wait-time"`
	// BatchWaitSize is the max wait size for batch.
	BatchWaitSize uint `toml:"batch-wait-size" json:"batch-wait-size"`
	// EnableChunkRPC indicate the data encode in chunk format for coprocessor requests.
	EnableChunkRPC bool `toml:"enable-chunk-rpc" json:"enable-chunk-rpc"`
	// If a Region has not been accessed for more than the given duration (in seconds), it
	// will be reloaded from the PD.
	RegionCacheTTL uint `toml:"region-cache-ttl" json:"region-cache-ttl"`
	// If a store has been up to the limit, it will return error for successive request to
	// prevent the store occupying too much token in dispatching level.
	StoreLimit int64 `toml:"store-limit" json:"store-limit"`
	// StoreLivenessTimeout is the timeout for store liveness check request.
	StoreLivenessTimeout string           `toml:"store-liveness-timeout" json:"store-liveness-timeout"`
	CoprCache            CoprocessorCache `toml:"copr-cache" json:"copr-cache"`
	// TTLRefreshedTxnSize controls whether a transaction should update its TTL or not.
	TTLRefreshedTxnSize int64 `toml:"ttl-refreshed-txn-size" json:"ttl-refreshed-txn-size"`
}

// AsyncCommit is the config for the async commit feature. The switch to enable it is a system variable.
type AsyncCommit struct {
	// Use async commit only if the number of keys does not exceed KeysLimit.
	KeysLimit uint `toml:"keys-limit" json:"keys-limit"`
	// Use async commit only if the total size of keys does not exceed TotalKeySizeLimit.
	TotalKeySizeLimit uint64 `toml:"total-key-size-limit" json:"total-key-size-limit"`
	// The following two fields should never be modified by the user, so tags are not provided
	// on purpose.
	// The duration within which is safe for async commit or 1PC to commit with an old schema.
	// It is only changed in tests.
	// TODO: 1PC is not part of async commit. These two fields should be moved to a more suitable
	// place.
	SafeWindow time.Duration
	// The duration in addition to SafeWindow to make DDL safe.
	AllowedClockDrift time.Duration
}

// CoprocessorCache is the config for coprocessor cache.
type CoprocessorCache struct {
	// Whether to enable the copr cache. The copr cache saves the result from TiKV Coprocessor in the memory and
	// reuses the result when corresponding data in TiKV is unchanged, on a region basis.
	Enable bool `toml:"enable" json:"enable"`
	// The capacity in MB of the cache.
	CapacityMB float64 `toml:"capacity-mb" json:"capacity-mb"`
	// Only cache requests that containing small number of ranges. May to be changed in future.
	AdmissionMaxRanges uint64 `toml:"admission-max-ranges" json:"admission-max-ranges"`
	// Only cache requests whose result set is small.
	AdmissionMaxResultMB float64 `toml:"admission-max-result-mb" json:"admission-max-result-mb"`
	// Only cache requests takes notable time to process.
	AdmissionMinProcessMs uint64 `toml:"admission-min-process-ms" json:"admission-min-process-ms"`
}

// Binlog is the config for binlog.
type Binlog struct {
	Enable bool `toml:"enable" json:"enable"`
	// If IgnoreError is true, when writing binlog meets error, TiDB would
	// ignore the error.
	IgnoreError  bool   `toml:"ignore-error" json:"ignore-error"`
	WriteTimeout string `toml:"write-timeout" json:"write-timeout"`
	// Use socket file to write binlog, for compatible with kafka version tidb-binlog.
	BinlogSocket string `toml:"binlog-socket" json:"binlog-socket"`
	// The strategy for sending binlog to pump, value can be "range" or "hash" now.
	Strategy string `toml:"strategy" json:"strategy"`
}

// Plugin is the config for plugin
type Plugin struct {
	Dir  string `toml:"dir" json:"dir"`
	Load string `toml:"load" json:"load"`
}

// PessimisticTxn is the config for pessimistic transaction.
type PessimisticTxn struct {
	// The max count of retry for a single statement in a pessimistic transaction.
	MaxRetryCount uint `toml:"max-retry-count" json:"max-retry-count"`
}

// StmtSummary is the config for statement summary.
type StmtSummary struct {
	// Enable statement summary or not.
	Enable bool `toml:"enable" json:"enable"`
	// Enable summary internal query.
	EnableInternalQuery bool `toml:"enable-internal-query" json:"enable-internal-query"`
	// The maximum number of statements kept in memory.
	MaxStmtCount uint `toml:"max-stmt-count" json:"max-stmt-count"`
	// The maximum length of displayed normalized SQL and sample SQL.
	MaxSQLLength uint `toml:"max-sql-length" json:"max-sql-length"`
	// The refresh interval of statement summary.
	RefreshInterval int `toml:"refresh-interval" json:"refresh-interval"`
	// The maximum history size of statement summary.
	HistorySize int `toml:"history-size" json:"history-size"`
}

// IsolationRead is the config for isolation read.
type IsolationRead struct {
	// Engines filters tidb-server access paths by engine type.
	Engines []string `toml:"engines" json:"engines"`
}

// Experimental controls the features that are still experimental: their semantics, interfaces are subject to change.
// Using these features in the production environment is not recommended.
type Experimental struct {
}

var defaultConf = Config{
	Host:                         DefHost,
	AdvertiseAddress:             "",
	Port:                         DefPort,
	Cors:                         "",
	Store:                        "unistore",
	Path:                         "/tmp/tidb",
	RunDDL:                       true,
	SplitTable:                   true,
	Lease:                        "45s",
	TokenLimit:                   1000,
	OOMUseTmpStorage:             true,
	TempStorageQuota:             -1,
	TempStoragePath:              tempStorageDirName,
	OOMAction:                    OOMActionCancel,
	MemQuotaQuery:                1 << 30,
	MemQuotaStatistics:           32 << 30,
	NestedLoopJoinCacheCapacity:  20971520,
	EnableStreaming:              false,
	EnableBatchDML:               false,
	CheckMb4ValueInUTF8:          true,
	MaxIndexLength:               3072,
	IndexLimit:                   64,
	AlterPrimaryKey:              false,
	TreatOldVersionUTF8AsUTF8MB4: true,
	EnableTableLock:              false,
	DelayCleanTableLock:          0,
	SplitRegionMaxNum:            1000,
	RepairMode:                   false,
	RepairTableList:              []string{},
	MaxServerConnections:         0,
	TxnLocalLatches: TxnLocalLatches{
		Enabled:  false,
		Capacity: 0,
	},
	LowerCaseTableNames:        2,
	GracefulWaitBeforeShutdown: 0,
	ServerVersion:              "",
	Log: Log{
		Level:               "info",
		Format:              "text",
		File:                logutil.NewFileLogConfig(logutil.DefaultLogMaxSize),
		SlowQueryFile:       "tidb-slow.log",
		SlowThreshold:       logutil.DefaultSlowThreshold,
		ExpensiveThreshold:  10000,
		DisableErrorStack:   nbUnset,
		EnableErrorStack:    nbUnset, // If both options are nbUnset, getDisableErrorStack() returns true
		EnableTimestamp:     nbUnset,
		DisableTimestamp:    nbUnset, // If both options are nbUnset, getDisableTimestamp() returns false
		QueryLogMaxLen:      logutil.DefaultQueryLogMaxLen,
		RecordPlanInSlowLog: logutil.DefaultRecordPlanInSlowLog,
		EnableSlowLog:       logutil.DefaultTiDBEnableSlowLog,
	},
	Status: Status{
		ReportStatus:    true,
		StatusHost:      DefStatusHost,
		StatusPort:      DefStatusPort,
		MetricsInterval: 15,
		RecordQPSbyDB:   false,
	},
	Performance: Performance{
		MaxMemory:             0,
		ServerMemoryQuota:     0,
		MemoryUsageAlarmRatio: 0.8,
		TCPKeepAlive:          true,
		CrossJoin:             true,
		StatsLease:            "3s",
		RunAutoAnalyze:        true,
		StmtCountLimit:        5000,
		FeedbackProbability:   0.05,
		QueryFeedbackLimit:    512,
		PseudoEstimateRatio:   0.8,
		ForcePriority:         "NO_PRIORITY",
		BindInfoLease:         "3s",
		TxnEntrySizeLimit:     DefTxnEntrySizeLimit,
		TxnTotalSizeLimit:     DefTxnTotalSizeLimit,
		DistinctAggPushDown:   false,
		CommitterConcurrency:  16,
		MaxTxnTTL:             60 * 60 * 1000, // 1hour
		MemProfileInterval:    "1m",
		// TODO: set indexUsageSyncLease to 60s.
		IndexUsageSyncLease: "0s",
		GOGC:                100,
	},
	ProxyProtocol: ProxyProtocol{
		Networks:      "",
		HeaderTimeout: 5,
	},
	PreparedPlanCache: PreparedPlanCache{
		Enabled:          true,
		Capacity:         100,
		MemoryGuardRatio: 0.1,
	},
	OpenTracing: OpenTracing{
		Enable: false,
		Sampler: OpenTracingSampler{
			Type:  "const",
			Param: 1.0,
		},
		Reporter: OpenTracingReporter{},
	},
	TiKVClient: TiKVClient{
		GrpcConnectionCount:  4,
		GrpcKeepAliveTime:    10,
		GrpcKeepAliveTimeout: 3,
		GrpcCompressionType:  "none",
		CommitTimeout:        "41s",
		AsyncCommit: AsyncCommit{
			// FIXME: Find an appropriate default limit.
			KeysLimit:         256,
			TotalKeySizeLimit: 4 * 1024, // 4 KiB
			SafeWindow:        2 * time.Second,
			AllowedClockDrift: 500 * time.Millisecond,
		},

		MaxBatchSize:      128,
		OverloadThreshold: 200,
		MaxBatchWaitTime:  0,
		BatchWaitSize:     8,

		EnableChunkRPC: true,

		RegionCacheTTL:       600,
		StoreLimit:           0,
		StoreLivenessTimeout: DefStoreLivenessTimeout,

		TTLRefreshedTxnSize: 32 * 1024 * 1024,

		CoprCache: CoprocessorCache{
			Enable:                true,
			CapacityMB:            1000,
			AdmissionMaxRanges:    500,
			AdmissionMaxResultMB:  10,
			AdmissionMinProcessMs: 5,
		},
	},
	Binlog: Binlog{
		WriteTimeout: "15s",
		Strategy:     "range",
	},
	PessimisticTxn: PessimisticTxn{
		MaxRetryCount: 256,
	},
	StmtSummary: StmtSummary{
		Enable:              true,
		EnableInternalQuery: false,
		MaxStmtCount:        200,
		MaxSQLLength:        4096,
		RefreshInterval:     1800,
		HistorySize:         24,
	},
	IsolationRead: IsolationRead{
		Engines: []string{"tikv", "tiflash", "tidb"},
	},
	Experimental:               Experimental{},
	EnableCollectExecutionInfo: true,
	EnableTelemetry:            true,
	Labels:                     make(map[string]string),
	EnableGlobalIndex:          false,
	Security: Security{
		SpilledFileEncryptionMethod: SpilledFileEncryptionMethodPlaintext,
	},
	DeprecateIntegerDisplayWidth: false,
	TxnScope:                     DefTxnScope,
	EnableEnumLengthLimit:        true,
	StoresRefreshInterval:        DefStoresRefreshInterval,
}

var (
	globalConf atomic.Value
)

// NewConfig creates a new config instance with default value.
func NewConfig() *Config {
	conf := defaultConf
	return &conf
}

// GetGlobalConfig returns the global configuration for this server.
// It should store configuration from command line and configuration file.
// Other parts of the system can read the global configuration use this function.
func GetGlobalConfig() *Config {
	return globalConf.Load().(*Config)
}

// StoreGlobalConfig stores a new config to the globalConf. It mostly uses in the test to avoid some data races.
func StoreGlobalConfig(config *Config) {
	globalConf.Store(config)
}

var deprecatedConfig = map[string]struct{}{
	"pessimistic-txn.ttl":            {},
	"pessimistic-txn.enable":         {},
	"log.file.log-rotate":            {},
	"log.log-slow-query":             {},
	"txn-local-latches":              {},
	"txn-local-latches.enabled":      {},
	"txn-local-latches.capacity":     {},
	"performance.max-memory":         {},
	"max-txn-time-use":               {},
	"experimental.allow-auto-random": {},
	"enable-redact-log":              {}, // use variable tidb_redact_log instead
}

func isAllDeprecatedConfigItems(items []string) bool {
	for _, item := range items {
		if _, ok := deprecatedConfig[item]; !ok {
			return false
		}
	}
	return true
}

// IsMemoryQuotaQuerySetByUser indicates whether the config item mem-quota-query
// is set by the user.
var IsMemoryQuotaQuerySetByUser bool

// InitializeConfig initialize the global config handler.
// The function enforceCmdArgs is used to merge the config file with command arguments:
// For example, if you start TiDB by the command "./tidb-server --port=3000", the port number should be
// overwritten to 3000 and ignore the port number in the config file.
func InitializeConfig(confPath string, configCheck, configStrict bool, reloadFunc ConfReloadFunc, enforceCmdArgs func(*Config)) {
	cfg := GetGlobalConfig()
	var err error
	if confPath != "" {
		if err = cfg.Load(confPath); err != nil {
			// Unused config item error turns to warnings.
			if tmp, ok := err.(*ErrConfigValidationFailed); ok {
				// This block is to accommodate an interim situation where strict config checking
				// is not the default behavior of TiDB. The warning message must be deferred until
				// logging has been set up. After strict config checking is the default behavior,
				// This should all be removed.
				if (!configCheck && !configStrict) || isAllDeprecatedConfigItems(tmp.UndecodedItems) {
					fmt.Fprintln(os.Stderr, err.Error())
					err = nil
				}
			}
		}

		terror.MustNil(err)
	} else {
		// configCheck should have the config file specified.
		if configCheck {
			fmt.Fprintln(os.Stderr, "config check failed", errors.New("no config file specified for config-check"))
			os.Exit(1)
		}
	}
	enforceCmdArgs(cfg)

	if err := cfg.Valid(); err != nil {
		if !filepath.IsAbs(confPath) {
			if tmp, err := filepath.Abs(confPath); err == nil {
				confPath = tmp
			}
		}
		fmt.Fprintln(os.Stderr, "load config file:", confPath)
		fmt.Fprintln(os.Stderr, "invalid config", err)
		os.Exit(1)
	}
	if configCheck {
		fmt.Println("config check successful")
		os.Exit(0)
	}
	StoreGlobalConfig(cfg)
}

// Load loads config options from a toml file.
func (c *Config) Load(confFile string) error {
	metaData, err := toml.DecodeFile(confFile, c)
	if c.TokenLimit == 0 {
		c.TokenLimit = 1000
	}
	if metaData.IsDefined("mem-quota-query") {
		IsMemoryQuotaQuerySetByUser = true
	}
	if len(c.ServerVersion) > 0 {
		mysql.ServerVersion = c.ServerVersion
	}
	// If any items in confFile file are not mapped into the Config struct, issue
	// an error and stop the server from starting.
	undecoded := metaData.Undecoded()
	if len(undecoded) > 0 && err == nil {
		var undecodedItems []string
		for _, item := range undecoded {
			undecodedItems = append(undecodedItems, item.String())
		}
		err = &ErrConfigValidationFailed{confFile, undecodedItems}
	}

	return err
}

// Valid checks if this config is valid.
func (c *Config) Valid() error {
	if c.Log.EnableErrorStack == c.Log.DisableErrorStack && c.Log.EnableErrorStack != nbUnset {
		logutil.BgLogger().Warn(fmt.Sprintf("\"enable-error-stack\" (%v) conflicts \"disable-error-stack\" (%v). \"disable-error-stack\" is deprecated, please use \"enable-error-stack\" instead. disable-error-stack is ignored.", c.Log.EnableErrorStack, c.Log.DisableErrorStack))
		// if two options conflict, we will use the value of EnableErrorStack
		c.Log.DisableErrorStack = nbUnset
	}
	if c.Log.EnableTimestamp == c.Log.DisableTimestamp && c.Log.EnableTimestamp != nbUnset {
		logutil.BgLogger().Warn(fmt.Sprintf("\"enable-timestamp\" (%v) conflicts \"disable-timestamp\" (%v). \"disable-timestamp\" is deprecated, please use \"enable-timestamp\" instead", c.Log.EnableTimestamp, c.Log.DisableTimestamp))
		// if two options conflict, we will use the value of EnableTimestamp
		c.Log.DisableTimestamp = nbUnset
	}
	if c.Security.SkipGrantTable && !hasRootPrivilege() {
		return fmt.Errorf("TiDB run with skip-grant-table need root privilege")
	}
	if !ValidStorage[c.Store] {
		nameList := make([]string, 0, len(ValidStorage))
		for k, v := range ValidStorage {
			if v {
				nameList = append(nameList, k)
			}
		}
		return fmt.Errorf("invalid store=%s, valid storages=%v", c.Store, nameList)
	}
	if c.Store == "mocktikv" && !c.RunDDL {
		return fmt.Errorf("can't disable DDL on mocktikv")
	}
	if c.MaxIndexLength < DefMaxIndexLength || c.MaxIndexLength > DefMaxOfMaxIndexLength {
		return fmt.Errorf("max-index-length should be [%d, %d]", DefMaxIndexLength, DefMaxOfMaxIndexLength)
	}
	if c.IndexLimit < DefIndexLimit || c.IndexLimit > DefMaxOfIndexLimit {
		return fmt.Errorf("index-limit should be [%d, %d]", DefIndexLimit, DefMaxOfIndexLimit)
	}
	if c.Log.File.MaxSize > MaxLogFileSize {
		return fmt.Errorf("invalid max log file size=%v which is larger than max=%v", c.Log.File.MaxSize, MaxLogFileSize)
	}
	c.OOMAction = strings.ToLower(c.OOMAction)
	if c.OOMAction != OOMActionLog && c.OOMAction != OOMActionCancel {
		return fmt.Errorf("unsupported OOMAction %v, TiDB only supports [%v, %v]", c.OOMAction, OOMActionLog, OOMActionCancel)
	}

	// lower_case_table_names is allowed to be 0, 1, 2
	if c.LowerCaseTableNames < 0 || c.LowerCaseTableNames > 2 {
		return fmt.Errorf("lower-case-table-names should be 0 or 1 or 2")
	}

	if c.TxnLocalLatches.Enabled && c.TxnLocalLatches.Capacity == 0 {
		return fmt.Errorf("txn-local-latches.capacity can not be 0")
	}

	// For tikvclient.
	if c.TiKVClient.GrpcConnectionCount == 0 {
		return fmt.Errorf("grpc-connection-count should be greater than 0")
	}
	if c.TiKVClient.GrpcCompressionType != "none" && c.TiKVClient.GrpcCompressionType != gzip.Name {
		return fmt.Errorf("grpc-compression-type should be none or %s, but got %s", gzip.Name, c.TiKVClient.GrpcCompressionType)
	}

	if c.Performance.TxnTotalSizeLimit > 10<<30 {
		return fmt.Errorf("txn-total-size-limit should be less than %d", 10<<30)
	}

	if c.Performance.MemoryUsageAlarmRatio > 1 || c.Performance.MemoryUsageAlarmRatio < 0 {
		return fmt.Errorf("memory-usage-alarm-ratio in [Performance] must be greater than or equal to 0 and less than or equal to 1")
	}

	if c.StmtSummary.MaxStmtCount <= 0 {
		return fmt.Errorf("max-stmt-count in [stmt-summary] should be greater than 0")
	}
	if c.StmtSummary.HistorySize < 0 {
		return fmt.Errorf("history-size in [stmt-summary] should be greater than or equal to 0")
	}
	if c.StmtSummary.RefreshInterval <= 0 {
		return fmt.Errorf("refresh-interval in [stmt-summary] should be greater than 0")
	}

	if c.PreparedPlanCache.Capacity < 1 {
		return fmt.Errorf("capacity in [prepared-plan-cache] should be at least 1")
	}
	if c.PreparedPlanCache.MemoryGuardRatio < 0 || c.PreparedPlanCache.MemoryGuardRatio > 1 {
		return fmt.Errorf("memory-guard-ratio in [prepared-plan-cache] must be NOT less than 0 and more than 1")
	}
	if c.MemQuotaStatistics < DefMinQuotaStatistics {
		return fmt.Errorf("memory-quota-statistics should be greater than %dB", DefMinQuotaStatistics)
	}
	if len(c.IsolationRead.Engines) < 1 {
		return fmt.Errorf("the number of [isolation-read]engines for isolation read should be at least 1")
	}
	for _, engine := range c.IsolationRead.Engines {
		if engine != "tidb" && engine != "tikv" && engine != "tiflash" {
			return fmt.Errorf("type of [isolation-read]engines can't be %v should be one of tidb or tikv or tiflash", engine)
		}
	}

	// test security
	c.Security.SpilledFileEncryptionMethod = strings.ToLower(c.Security.SpilledFileEncryptionMethod)
	switch c.Security.SpilledFileEncryptionMethod {
	case SpilledFileEncryptionMethodPlaintext, SpilledFileEncryptionMethodAES128CTR:
	default:
		return fmt.Errorf("unsupported [security]spilled-file-encryption-method %v, TiDB only supports [%v, %v]",
			c.Security.SpilledFileEncryptionMethod, SpilledFileEncryptionMethodPlaintext, SpilledFileEncryptionMethodAES128CTR)
	}

	// test log level
	l := zap.NewAtomicLevel()
	return l.UnmarshalText([]byte(c.Log.Level))
}

// UpdateGlobal updates the global config, and provide a restore function that can be used to restore to the original.
func UpdateGlobal(f func(conf *Config)) {
	g := GetGlobalConfig()
	newConf := *g
	f(&newConf)
	StoreGlobalConfig(&newConf)
}

// RestoreFunc gets a function that restore the config to the current value.
func RestoreFunc() (restore func()) {
	g := GetGlobalConfig()
	return func() {
		StoreGlobalConfig(g)
	}
}

func hasRootPrivilege() bool {
	return os.Geteuid() == 0
}

// TableLockEnabled uses to check whether enabled the table lock feature.
func TableLockEnabled() bool {
	return GetGlobalConfig().EnableTableLock
}

// TableLockDelayClean uses to get the time of delay clean table lock.
var TableLockDelayClean = func() uint64 {
	return GetGlobalConfig().DelayCleanTableLock
}

// ToLogConfig converts *Log to *logutil.LogConfig.
func (l *Log) ToLogConfig() *logutil.LogConfig {
	return logutil.NewLogConfig(l.Level, l.Format, l.SlowQueryFile, l.File, l.getDisableTimestamp(), func(config *zaplog.Config) { config.DisableErrorVerbose = l.getDisableErrorStack() })
}

// ToTracingConfig converts *OpenTracing to *tracing.Configuration.
func (t *OpenTracing) ToTracingConfig() *tracing.Configuration {
	ret := &tracing.Configuration{
		Disabled:   !t.Enable,
		RPCMetrics: t.RPCMetrics,
		Reporter:   &tracing.ReporterConfig{},
		Sampler:    &tracing.SamplerConfig{},
	}
	ret.Reporter.QueueSize = t.Reporter.QueueSize
	ret.Reporter.BufferFlushInterval = t.Reporter.BufferFlushInterval
	ret.Reporter.LogSpans = t.Reporter.LogSpans
	ret.Reporter.LocalAgentHostPort = t.Reporter.LocalAgentHostPort

	ret.Sampler.Type = t.Sampler.Type
	ret.Sampler.Param = t.Sampler.Param
	ret.Sampler.SamplingServerURL = t.Sampler.SamplingServerURL
	ret.Sampler.MaxOperations = t.Sampler.MaxOperations
	ret.Sampler.SamplingRefreshInterval = t.Sampler.SamplingRefreshInterval
	return ret
}

func init() {
	initByLDFlags(versioninfo.TiDBEdition, checkBeforeDropLDFlag)
}

func initByLDFlags(edition, checkBeforeDropLDFlag string) {
	if edition != versioninfo.CommunityEdition {
		defaultConf.EnableTelemetry = false
	}
	conf := defaultConf
	StoreGlobalConfig(&conf)
	if checkBeforeDropLDFlag == "1" {
		CheckTableBeforeDrop = true
	}
}

// The following constants represents the valid action configurations for OOMAction.
// NOTE: Although the values is case insensitive, we should use lower-case
// strings because the configuration value will be transformed to lower-case
// string and compared with these constants in the further usage.
const (
	OOMActionCancel = "cancel"
	OOMActionLog    = "log"
)

// ParsePath parses this path.
func ParsePath(path string) (etcdAddrs []string, disableGC bool, err error) {
	var u *url.URL
	u, err = url.Parse(path)
	if err != nil {
		err = errors.Trace(err)
		return
	}
	if strings.ToLower(u.Scheme) != "tikv" {
		err = errors.Errorf("Uri scheme expected [tikv] but found [%s]", u.Scheme)
		logutil.BgLogger().Error("parsePath error", zap.Error(err))
		return
	}
	switch strings.ToLower(u.Query().Get("disableGC")) {
	case "true":
		disableGC = true
	case "false", "":
	default:
		err = errors.New("disableGC flag should be true/false")
		return
	}
	etcdAddrs = strings.Split(u.Host, ",")
	return
}<|MERGE_RESOLUTION|>--- conflicted
+++ resolved
@@ -180,12 +180,9 @@
 	EnableEnumLengthLimit bool `toml:"enable-enum-length-limit" json:"enable-enum-length-limit"`
 	// StoresRefreshInterval indicates the interval of refreshing stores info, the unit is second.
 	StoresRefreshInterval uint64 `toml:"stores-refresh-interval" json:"stores-refresh-interval"`
-<<<<<<< HEAD
-=======
 	// EnableTCP4Only enables net.Listen("tcp4",...)
 	// Note that: it can make lvs with toa work and thus tidb can get real client ip.
 	EnableTCP4Only bool `toml:"enable-tcp4-only" json:"enable-tcp4-only"`
->>>>>>> bc41e473
 }
 
 // UpdateTempStoragePath is to update the `TempStoragePath` if port/statusPort was changed
