--- conflicted
+++ resolved
@@ -715,11 +715,8 @@
 	"txn-local-latches":          {},
 	"txn-local-latches.enabled":  {},
 	"txn-local-latches.capacity": {},
-<<<<<<< HEAD
 	"performance.max-memory":     {},
-=======
 	"max-txn-time-use":           {},
->>>>>>> 7f1cd1a6
 }
 
 func isAllDeprecatedConfigItems(items []string) bool {
