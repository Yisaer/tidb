// Copyright 2017 PingCAP, Inc.
//
// Licensed under the Apache License, Version 2.0 (the "License");
// you may not use this file except in compliance with the License.
// You may obtain a copy of the License at
//
//     http://www.apache.org/licenses/LICENSE-2.0
//
// Unless required by applicable law or agreed to in writing, software
// distributed under the License is distributed on an "AS IS" BASIS,
// See the License for the specific language governing permissions and
// limitations under the License.

package config

import (
	"crypto/tls"
	"crypto/x509"
	"encoding/base64"
	"encoding/json"
	"fmt"
	"io/ioutil"
	"net/url"
	"os"
	"path/filepath"
	"strings"
	"time"

	"github.com/BurntSushi/toml"
	"github.com/pingcap/errors"
	zaplog "github.com/pingcap/log"
	"github.com/pingcap/parser/mysql"
	"github.com/pingcap/parser/terror"
	"github.com/pingcap/tidb/util/logutil"
	"github.com/pingcap/tidb/util/sys/storage"
	tracing "github.com/uber/jaeger-client-go/config"
	"go.uber.org/zap"
)

// Config number limitations
const (
	MaxLogFileSize = 4096 // MB
	// DefTxnTotalSizeLimit is the default value of TxnTxnTotalSizeLimit.
	DefTxnTotalSizeLimit = 100 * 1024 * 1024
	// DefMaxIndexLength is the maximum index length(in bytes). This value is consistent with MySQL.
	DefMaxIndexLength = 3072
	// DefMaxOfMaxIndexLength is the maximum index length(in bytes) for TiDB v3.0.7 and previous version.
	DefMaxOfMaxIndexLength = 3072 * 4
	// DefPort is the default port of TiDB
	DefPort = 4000
	// DefStatusPort is the default status port of TiBD
	DefStatusPort = 10080
)

// Valid config maps
var (
	ValidStorage = map[string]bool{
		"mocktikv": true,
		"tikv":     true,
	}
	// checkTableBeforeDrop enable to execute `admin check table` before `drop table`.
	CheckTableBeforeDrop = false
	// checkBeforeDropLDFlag is a go build flag.
	checkBeforeDropLDFlag = "None"
	// tempStorageDirName is the default temporary storage dir name by base64 encoding a string `port/statusPort`
	tempStorageDirName = encodeDefTempStorageDir(DefPort, DefStatusPort)
)

// Config contains configuration options.
type Config struct {
	Host             string `toml:"host" json:"host"`
	AdvertiseAddress string `toml:"advertise-address" json:"advertise-address"`
	Port             uint   `toml:"port" json:"port"`
	Cors             string `toml:"cors" json:"cors"`
	Store            string `toml:"store" json:"store"`
	Path             string `toml:"path" json:"path"`
	Socket           string `toml:"socket" json:"socket"`
	Lease            string `toml:"lease" json:"lease"`
	RunDDL           bool   `toml:"run-ddl" json:"run-ddl"`
	SplitTable       bool   `toml:"split-table" json:"split-table"`
	TokenLimit       uint   `toml:"token-limit" json:"token-limit"`
	OOMUseTmpStorage bool   `toml:"oom-use-tmp-storage" json:"oom-use-tmp-storage"`
	TempStoragePath  string `toml:"tmp-storage-path" json:"tmp-storage-path"`
	OOMAction        string `toml:"oom-action" json:"oom-action"`
	MemQuotaQuery    int64  `toml:"mem-quota-query" json:"mem-quota-query"`
	// TempStorageQuota describe the temporary storage Quota during query exector when OOMUseTmpStorage is enabled
	// If the quota exceed the capacity of the TempStoragePath, the tidb-server would exit with fatal error
	TempStorageQuota int64           `toml:"temp-storage-quota" json:"temp-storage-quota"` // Bytes
	EnableStreaming  bool            `toml:"enable-streaming" json:"enable-streaming"`
	EnableBatchDML   bool            `toml:"enable-batch-dml" json:"enable-batch-dml"`
	TxnLocalLatches  TxnLocalLatches `toml:"-" json:"-"`
	// Set sys variable lower-case-table-names, ref: https://dev.mysql.com/doc/refman/5.7/en/identifier-case-sensitivity.html.
	// TODO: We actually only support mode 2, which keeps the original case, but the comparison is case-insensitive.
	LowerCaseTableNames int               `toml:"lower-case-table-names" json:"lower-case-table-names"`
	ServerVersion       string            `toml:"server-version" json:"server-version"`
	Log                 Log               `toml:"log" json:"log"`
	Security            Security          `toml:"security" json:"security"`
	Status              Status            `toml:"status" json:"status"`
	Performance         Performance       `toml:"performance" json:"performance"`
	PreparedPlanCache   PreparedPlanCache `toml:"prepared-plan-cache" json:"prepared-plan-cache"`
	OpenTracing         OpenTracing       `toml:"opentracing" json:"opentracing"`
	ProxyProtocol       ProxyProtocol     `toml:"proxy-protocol" json:"proxy-protocol"`
	TiKVClient          TiKVClient        `toml:"tikv-client" json:"tikv-client"`
	Binlog              Binlog            `toml:"binlog" json:"binlog"`
	CompatibleKillQuery bool              `toml:"compatible-kill-query" json:"compatible-kill-query"`
	Plugin              Plugin            `toml:"plugin" json:"plugin"`
	PessimisticTxn      PessimisticTxn    `toml:"pessimistic-txn" json:"pessimistic-txn"`
	CheckMb4ValueInUTF8 bool              `toml:"check-mb4-value-in-utf8" json:"check-mb4-value-in-utf8"`
	MaxIndexLength      int               `toml:"max-index-length" json:"max-index-length"`
	// AlterPrimaryKey is used to control alter primary key feature.
	AlterPrimaryKey bool `toml:"alter-primary-key" json:"alter-primary-key"`
	// TreatOldVersionUTF8AsUTF8MB4 is use to treat old version table/column UTF8 charset as UTF8MB4. This is for compatibility.
	// Currently not support dynamic modify, because this need to reload all old version schema.
	TreatOldVersionUTF8AsUTF8MB4 bool `toml:"treat-old-version-utf8-as-utf8mb4" json:"treat-old-version-utf8-as-utf8mb4"`
	// EnableTableLock indicate whether enable table lock.
	// TODO: remove this after table lock features stable.
	EnableTableLock     bool        `toml:"enable-table-lock" json:"enable-table-lock"`
	DelayCleanTableLock uint64      `toml:"delay-clean-table-lock" json:"delay-clean-table-lock"`
	SplitRegionMaxNum   uint64      `toml:"split-region-max-num" json:"split-region-max-num"`
	StmtSummary         StmtSummary `toml:"stmt-summary" json:"stmt-summary"`
	// RepairMode indicates that the TiDB is in the repair mode for table meta.
	RepairMode      bool     `toml:"repair-mode" json:"repair-mode"`
	RepairTableList []string `toml:"repair-table-list" json:"repair-table-list"`
	// IsolationRead indicates that the TiDB reads data from which isolation level(engine and label).
	IsolationRead IsolationRead `toml:"isolation-read" json:"isolation-read"`
	// MaxServerConnections is the maximum permitted number of simultaneous client connections.
	MaxServerConnections uint32 `toml:"max-server-connections" json:"max-server-connections"`
	// NewCollationsEnabledOnFirstBootstrap indicates if the new collations are enabled, it effects only when a TiDB cluster bootstrapped on the first time.
	NewCollationsEnabledOnFirstBootstrap bool `toml:"new_collations_enabled_on_first_bootstrap" json:"new_collations_enabled_on_first_bootstrap"`
	// Experimental contains parameters for experimental features.
	Experimental Experimental `toml:"experimental" json:"experimental"`
	// EnableDynamicConfig enables the TiDB to fetch configs from PD and update itself during runtime.
	// see https://github.com/pingcap/tidb/pull/13660 for more details.
	EnableDynamicConfig bool `toml:"enable-dynamic-config" json:"enable-dynamic-config"`
}

// UpdateTempStoragePath is to update the `TempStoragePath` if port/statusPort was changed
// and the `tmp-storage-path` was not specified in the conf.toml or was specified the same as the default value.
func (c *Config) UpdateTempStoragePath() {
	if c.TempStoragePath == tempStorageDirName {
		c.TempStoragePath = encodeDefTempStorageDir(c.Port, c.Status.StatusPort)
	}
}

func encodeDefTempStorageDir(port, statusPort uint) string {
	dirName := base64.URLEncoding.EncodeToString([]byte(fmt.Sprintf("%v/%v", port, statusPort)))
	return filepath.Join(os.TempDir(), "tidb", dirName, "tmp-storage")
}

// nullableBool defaults unset bool options to unset instead of false, which enables us to know if the user has set 2
// conflict options at the same time.
type nullableBool struct {
	IsValid bool
	IsTrue  bool
}

var (
	nbUnset = nullableBool{false, false}
	nbFalse = nullableBool{true, false}
	nbTrue  = nullableBool{true, true}
)

func (b *nullableBool) toBool() bool {
	return b.IsValid && b.IsTrue
}

func (b nullableBool) MarshalJSON() ([]byte, error) {
	switch b {
	case nbTrue:
		return json.Marshal(true)
	case nbFalse:
		return json.Marshal(false)
	default:
		return json.Marshal(nil)
	}
}

func (b *nullableBool) UnmarshalText(text []byte) error {
	str := string(text)
	switch str {
	case "", "null":
		*b = nbUnset
		return nil
	case "true":
		*b = nbTrue
	case "false":
		*b = nbFalse
	default:
		*b = nbUnset
		return errors.New("Invalid value for bool type: " + str)
	}
	return nil
}

func (b nullableBool) MarshalText() ([]byte, error) {
	if !b.IsValid {
		return []byte(""), nil
	}
	if b.IsTrue {
		return []byte("true"), nil
	}
	return []byte("false"), nil
}

func (b *nullableBool) UnmarshalJSON(data []byte) error {
	var err error
	var v interface{}
	if err = json.Unmarshal(data, &v); err != nil {
		return err
	}
	switch raw := v.(type) {
	case bool:
		*b = nullableBool{true, raw}
	default:
		*b = nbUnset
	}
	return err
}

// Log is the log section of config.
type Log struct {
	// Log level.
	Level string `toml:"level" json:"level"`
	// Log format. one of json, text, or console.
	Format string `toml:"format" json:"format"`
	// Disable automatic timestamps in output. Deprecated: use EnableTimestamp instead.
	DisableTimestamp nullableBool `toml:"disable-timestamp" json:"disable-timestamp"`
	// EnableTimestamp enables automatic timestamps in log output.
	EnableTimestamp nullableBool `toml:"enable-timestamp" json:"enable-timestamp"`
	// DisableErrorStack stops annotating logs with the full stack error
	// message. Deprecated: use EnableErrorStack instead.
	DisableErrorStack nullableBool `toml:"disable-error-stack" json:"disable-error-stack"`
	// EnableErrorStack enables annotating logs with the full stack error
	// message.
	EnableErrorStack nullableBool `toml:"enable-error-stack" json:"enable-error-stack"`
	// File log config.
	File logutil.FileLogConfig `toml:"file" json:"file"`

	EnableSlowLog       bool   `toml:"enable-slow-log" json:"enable-slow-log"`
	SlowQueryFile       string `toml:"slow-query-file" json:"slow-query-file"`
	SlowThreshold       uint64 `toml:"slow-threshold" json:"slow-threshold"`
	ExpensiveThreshold  uint   `toml:"expensive-threshold" json:"expensive-threshold"`
	QueryLogMaxLen      uint64 `toml:"query-log-max-len" json:"query-log-max-len"`
	RecordPlanInSlowLog uint32 `toml:"record-plan-in-slow-log" json:"record-plan-in-slow-log"`
}

func (l *Log) getDisableTimestamp() bool {
	if l.EnableTimestamp == nbUnset && l.DisableTimestamp == nbUnset {
		return false
	}
	if l.EnableTimestamp == nbUnset {
		return l.DisableTimestamp.toBool()
	}
	return !l.EnableTimestamp.toBool()
}

func (l *Log) getDisableErrorStack() bool {
	if l.EnableErrorStack == nbUnset && l.DisableErrorStack == nbUnset {
		return true
	}
	if l.EnableErrorStack == nbUnset {
		return l.DisableErrorStack.toBool()
	}
	return !l.EnableErrorStack.toBool()
}

// Security is the security section of the config.
type Security struct {
	SkipGrantTable         bool     `toml:"skip-grant-table" json:"skip-grant-table"`
	SSLCA                  string   `toml:"ssl-ca" json:"ssl-ca"`
	SSLCert                string   `toml:"ssl-cert" json:"ssl-cert"`
	SSLKey                 string   `toml:"ssl-key" json:"ssl-key"`
	RequireSecureTransport bool     `toml:"require-secure-transport" json:"require-secure-transport"`
	ClusterSSLCA           string   `toml:"cluster-ssl-ca" json:"cluster-ssl-ca"`
	ClusterSSLCert         string   `toml:"cluster-ssl-cert" json:"cluster-ssl-cert"`
	ClusterSSLKey          string   `toml:"cluster-ssl-key" json:"cluster-ssl-key"`
	ClusterVerifyCN        []string `toml:"cluster-verify-cn" json:"cluster-verify-cn"`
}

// The ErrConfigValidationFailed error is used so that external callers can do a type assertion
// to defer handling of this specific error when someone does not want strict type checking.
// This is needed only because logging hasn't been set up at the time we parse the config file.
// This should all be ripped out once strict config checking is made the default behavior.
type ErrConfigValidationFailed struct {
	confFile       string
	UndecodedItems []string
}

func (e *ErrConfigValidationFailed) Error() string {
	return fmt.Sprintf("config file %s contained unknown configuration options: %s", e.confFile, strings.Join(e.UndecodedItems, ", "))
}

// ToTLSConfig generates tls's config based on security section of the config.
func (s *Security) ToTLSConfig() (tlsConfig *tls.Config, err error) {
	if len(s.ClusterSSLCA) != 0 {
		certPool := x509.NewCertPool()
		// Create a certificate pool from the certificate authority
		var ca []byte
		ca, err = ioutil.ReadFile(s.ClusterSSLCA)
		if err != nil {
			err = errors.Errorf("could not read ca certificate: %s", err)
			return
		}
		// Append the certificates from the CA
		if !certPool.AppendCertsFromPEM(ca) {
			err = errors.New("failed to append ca certs")
			return
		}
		tlsConfig = &tls.Config{
			RootCAs:   certPool,
			ClientCAs: certPool,
		}

		if len(s.ClusterSSLCert) != 0 && len(s.ClusterSSLKey) != 0 {
			getCert := func() (*tls.Certificate, error) {
				// Load the client certificates from disk
				cert, err := tls.LoadX509KeyPair(s.ClusterSSLCert, s.ClusterSSLKey)
				if err != nil {
					return nil, errors.Errorf("could not load client key pair: %s", err)
				}
				return &cert, nil
			}
			// pre-test cert's loading.
			if _, err = getCert(); err != nil {
				return
			}
			tlsConfig.GetClientCertificate = func(info *tls.CertificateRequestInfo) (certificate *tls.Certificate, err error) {
				return getCert()
			}
			tlsConfig.GetCertificate = func(info *tls.ClientHelloInfo) (certificate *tls.Certificate, err error) {
				return getCert()
			}
		}
	}
	return
}

// Status is the status section of the config.
type Status struct {
	StatusHost      string `toml:"status-host" json:"status-host"`
	MetricsAddr     string `toml:"metrics-addr" json:"metrics-addr"`
	StatusPort      uint   `toml:"status-port" json:"status-port"`
	MetricsInterval uint   `toml:"metrics-interval" json:"metrics-interval"`
	ReportStatus    bool   `toml:"report-status" json:"report-status"`
	RecordQPSbyDB   bool   `toml:"record-db-qps" json:"record-db-qps"`
}

// Performance is the performance section of the config.
type Performance struct {
	MaxProcs            uint    `toml:"max-procs" json:"max-procs"`
	MaxMemory           uint64  `toml:"max-memory" json:"max-memory"`
	StatsLease          string  `toml:"stats-lease" json:"stats-lease"`
	StmtCountLimit      uint    `toml:"stmt-count-limit" json:"stmt-count-limit"`
	FeedbackProbability float64 `toml:"feedback-probability" json:"feedback-probability"`
	QueryFeedbackLimit  uint    `toml:"query-feedback-limit" json:"query-feedback-limit"`
	PseudoEstimateRatio float64 `toml:"pseudo-estimate-ratio" json:"pseudo-estimate-ratio"`
	ForcePriority       string  `toml:"force-priority" json:"force-priority"`
	BindInfoLease       string  `toml:"bind-info-lease" json:"bind-info-lease"`
	TxnTotalSizeLimit   uint64  `toml:"txn-total-size-limit" json:"txn-total-size-limit"`
	TCPKeepAlive        bool    `toml:"tcp-keep-alive" json:"tcp-keep-alive"`
	CrossJoin           bool    `toml:"cross-join" json:"cross-join"`
	RunAutoAnalyze      bool    `toml:"run-auto-analyze" json:"run-auto-analyze"`
}

// PlanCache is the PlanCache section of the config.
type PlanCache struct {
	Enabled  bool `toml:"enabled" json:"enabled"`
	Capacity uint `toml:"capacity" json:"capacity"`
	Shards   uint `toml:"shards" json:"shards"`
}

// TxnLocalLatches is the TxnLocalLatches section of the config.
type TxnLocalLatches struct {
	Enabled  bool `toml:"-" json:"-"`
	Capacity uint `toml:"-" json:"-"`
}

// PreparedPlanCache is the PreparedPlanCache section of the config.
type PreparedPlanCache struct {
	Enabled          bool    `toml:"enabled" json:"enabled"`
	Capacity         uint    `toml:"capacity" json:"capacity"`
	MemoryGuardRatio float64 `toml:"memory-guard-ratio" json:"memory-guard-ratio"`
}

// OpenTracing is the opentracing section of the config.
type OpenTracing struct {
	Enable     bool                `toml:"enable" json:"enable"`
	RPCMetrics bool                `toml:"rpc-metrics" json:"rpc-metrics"`
	Sampler    OpenTracingSampler  `toml:"sampler" json:"sampler"`
	Reporter   OpenTracingReporter `toml:"reporter" json:"reporter"`
}

// OpenTracingSampler is the config for opentracing sampler.
// See https://godoc.org/github.com/uber/jaeger-client-go/config#SamplerConfig
type OpenTracingSampler struct {
	Type                    string        `toml:"type" json:"type"`
	Param                   float64       `toml:"param" json:"param"`
	SamplingServerURL       string        `toml:"sampling-server-url" json:"sampling-server-url"`
	MaxOperations           int           `toml:"max-operations" json:"max-operations"`
	SamplingRefreshInterval time.Duration `toml:"sampling-refresh-interval" json:"sampling-refresh-interval"`
}

// OpenTracingReporter is the config for opentracing reporter.
// See https://godoc.org/github.com/uber/jaeger-client-go/config#ReporterConfig
type OpenTracingReporter struct {
	QueueSize           int           `toml:"queue-size" json:"queue-size"`
	BufferFlushInterval time.Duration `toml:"buffer-flush-interval" json:"buffer-flush-interval"`
	LogSpans            bool          `toml:"log-spans" json:"log-spans"`
	LocalAgentHostPort  string        `toml:"local-agent-host-port" json:"local-agent-host-port"`
}

// ProxyProtocol is the PROXY protocol section of the config.
type ProxyProtocol struct {
	// PROXY protocol acceptable client networks.
	// Empty string means disable PROXY protocol,
	// * means all networks.
	Networks string `toml:"networks" json:"networks"`
	// PROXY protocol header read timeout, Unit is second.
	HeaderTimeout uint `toml:"header-timeout" json:"header-timeout"`
}

// TiKVClient is the config for tikv client.
type TiKVClient struct {
	// GrpcConnectionCount is the max gRPC connections that will be established
	// with each tikv-server.
	GrpcConnectionCount uint `toml:"grpc-connection-count" json:"grpc-connection-count"`
	// After a duration of this time in seconds if the client doesn't see any activity it pings
	// the server to see if the transport is still alive.
	GrpcKeepAliveTime uint `toml:"grpc-keepalive-time" json:"grpc-keepalive-time"`
	// After having pinged for keepalive check, the client waits for a duration of Timeout in seconds
	// and if no activity is seen even after that the connection is closed.
	GrpcKeepAliveTimeout uint `toml:"grpc-keepalive-timeout" json:"grpc-keepalive-timeout"`
	// CommitTimeout is the max time which command 'commit' will wait.
	CommitTimeout string `toml:"commit-timeout" json:"commit-timeout"`

	// MaxBatchSize is the max batch size when calling batch commands API.
	MaxBatchSize uint `toml:"max-batch-size" json:"max-batch-size"`
	// If TiKV load is greater than this, TiDB will wait for a while to avoid little batch.
	OverloadThreshold uint `toml:"overload-threshold" json:"overload-threshold"`
	// MaxBatchWaitTime in nanosecond is the max wait time for batch.
	MaxBatchWaitTime time.Duration `toml:"max-batch-wait-time" json:"max-batch-wait-time"`
	// BatchWaitSize is the max wait size for batch.
	BatchWaitSize uint `toml:"batch-wait-size" json:"batch-wait-size"`
	// EnableChunkRPC indicate the data encode in chunk format for coprocessor requests.
	EnableChunkRPC bool `toml:"enable-chunk-rpc" json:"enable-chunk-rpc"`
	// If a Region has not been accessed for more than the given duration (in seconds), it
	// will be reloaded from the PD.
	RegionCacheTTL uint `toml:"region-cache-ttl" json:"region-cache-ttl"`
	// If a store has been up to the limit, it will return error for successive request to
	// prevent the store occupying too much token in dispatching level.
	StoreLimit int64 `toml:"store-limit" json:"store-limit"`

	CoprCache CoprocessorCache `toml:"copr-cache" json:"copr-cache"`
}

// CoprocessorCache is the config for coprocessor cache.
type CoprocessorCache struct {
	// Whether to enable the copr cache. The copr cache saves the result from TiKV Coprocessor in the memory and
	// reuses the result when corresponding data in TiKV is unchanged, on a region basis.
	Enabled bool `toml:"enabled" json:"enabled"`
	// The capacity in MB of the cache.
	CapacityMB float64 `toml:"capacity-mb" json:"capacity-mb"`
	// Only cache requests whose result set is small.
	AdmissionMaxResultMB float64 `toml:"admission-max-result-mb" json:"admission-max-result-mb"`
	// Only cache requests takes notable time to process.
	AdmissionMinProcessMs uint64 `toml:"admission-min-process-ms" json:"admission-min-process-ms"`
}

// Binlog is the config for binlog.
type Binlog struct {
	Enable bool `toml:"enable" json:"enable"`
	// If IgnoreError is true, when writing binlog meets error, TiDB would
	// ignore the error.
	IgnoreError  bool   `toml:"ignore-error" json:"ignore-error"`
	WriteTimeout string `toml:"write-timeout" json:"write-timeout"`
	// Use socket file to write binlog, for compatible with kafka version tidb-binlog.
	BinlogSocket string `toml:"binlog-socket" json:"binlog-socket"`
	// The strategy for sending binlog to pump, value can be "range" or "hash" now.
	Strategy string `toml:"strategy" json:"strategy"`
}

// Plugin is the config for plugin
type Plugin struct {
	Dir  string `toml:"dir" json:"dir"`
	Load string `toml:"load" json:"load"`
}

// PessimisticTxn is the config for pessimistic transaction.
type PessimisticTxn struct {
	// Enable must be true for 'begin lock' or session variable to start a pessimistic transaction.
	Enable bool `toml:"enable" json:"enable"`
	// The max count of retry for a single statement in a pessimistic transaction.
	MaxRetryCount uint `toml:"max-retry-count" json:"max-retry-count"`
}

// StmtSummary is the config for statement summary.
type StmtSummary struct {
	// Enable statement summary or not.
	Enable bool `toml:"enable" json:"enable"`
	// Enable summary internal query.
	EnableInternalQuery bool `toml:"enable-internal-query" json:"enable-internal-query"`
	// The maximum number of statements kept in memory.
	MaxStmtCount uint `toml:"max-stmt-count" json:"max-stmt-count"`
	// The maximum length of displayed normalized SQL and sample SQL.
	MaxSQLLength uint `toml:"max-sql-length" json:"max-sql-length"`
	// The refresh interval of statement summary.
	RefreshInterval int `toml:"refresh-interval" json:"refresh-interval"`
	// The maximum history size of statement summary.
	HistorySize int `toml:"history-size" json:"history-size"`
}

// IsolationRead is the config for isolation read.
type IsolationRead struct {
	// Engines filters tidb-server access paths by engine type.
	Engines []string `toml:"engines" json:"engines"`
}

// Experimental controls the features that are still experimental: their semantics, interfaces are subject to change.
// Using these features in the production environment is not recommended.
type Experimental struct {
	// Whether enable the syntax like `auto_random(3)` on the primary key column.
	AllowAutoRandom bool `toml:"allow-auto-random" json:"allow-auto-random"`
	// Whether enable creating expression index.
	AllowsExpressionIndex bool `toml:"allow-expression-index" json:"allow-expression-index"`
}

var defaultConf = Config{
	Host:                         "0.0.0.0",
	AdvertiseAddress:             "",
	Port:                         DefPort,
	Cors:                         "",
	Store:                        "mocktikv",
	Path:                         "/tmp/tidb",
	RunDDL:                       true,
	SplitTable:                   true,
	Lease:                        "45s",
	TokenLimit:                   1000,
	OOMUseTmpStorage:             true,
<<<<<<< HEAD
	TempStoragePath:              filepath.Join(os.TempDir(), "tidb", "tmp-storage"),
	TempStorageQuota:             -1,
=======
	TempStoragePath:              tempStorageDirName,
>>>>>>> 827edde5
	OOMAction:                    OOMActionCancel,
	MemQuotaQuery:                1 << 30,
	EnableStreaming:              false,
	EnableBatchDML:               false,
	CheckMb4ValueInUTF8:          true,
	MaxIndexLength:               3072,
	AlterPrimaryKey:              false,
	TreatOldVersionUTF8AsUTF8MB4: true,
	EnableTableLock:              false,
	DelayCleanTableLock:          0,
	SplitRegionMaxNum:            1000,
	RepairMode:                   false,
	RepairTableList:              []string{},
	MaxServerConnections:         0,
	TxnLocalLatches: TxnLocalLatches{
		Enabled:  false,
		Capacity: 0,
	},
	LowerCaseTableNames: 2,
	ServerVersion:       "",
	Log: Log{
		Level:               "info",
		Format:              "text",
		File:                logutil.NewFileLogConfig(logutil.DefaultLogMaxSize),
		SlowQueryFile:       "tidb-slow.log",
		SlowThreshold:       logutil.DefaultSlowThreshold,
		ExpensiveThreshold:  10000,
		DisableErrorStack:   nbUnset,
		EnableErrorStack:    nbUnset, // If both options are nbUnset, getDisableErrorStack() returns true
		EnableTimestamp:     nbUnset,
		DisableTimestamp:    nbUnset, // If both options are nbUnset, getDisableTimestamp() returns false
		QueryLogMaxLen:      logutil.DefaultQueryLogMaxLen,
		RecordPlanInSlowLog: logutil.DefaultRecordPlanInSlowLog,
		EnableSlowLog:       logutil.DefaultTiDBEnableSlowLog,
	},
	Status: Status{
		ReportStatus:    true,
		StatusHost:      "0.0.0.0",
		StatusPort:      DefStatusPort,
		MetricsInterval: 15,
		RecordQPSbyDB:   false,
	},
	Performance: Performance{
		MaxMemory:           0,
		TCPKeepAlive:        true,
		CrossJoin:           true,
		StatsLease:          "3s",
		RunAutoAnalyze:      true,
		StmtCountLimit:      5000,
		FeedbackProbability: 0.05,
		QueryFeedbackLimit:  1024,
		PseudoEstimateRatio: 0.8,
		ForcePriority:       "NO_PRIORITY",
		BindInfoLease:       "3s",
		TxnTotalSizeLimit:   DefTxnTotalSizeLimit,
	},
	ProxyProtocol: ProxyProtocol{
		Networks:      "",
		HeaderTimeout: 5,
	},
	PreparedPlanCache: PreparedPlanCache{
		Enabled:          false,
		Capacity:         100,
		MemoryGuardRatio: 0.1,
	},
	OpenTracing: OpenTracing{
		Enable: false,
		Sampler: OpenTracingSampler{
			Type:  "const",
			Param: 1.0,
		},
		Reporter: OpenTracingReporter{},
	},
	TiKVClient: TiKVClient{
		GrpcConnectionCount:  4,
		GrpcKeepAliveTime:    10,
		GrpcKeepAliveTimeout: 3,
		CommitTimeout:        "41s",

		MaxBatchSize:      128,
		OverloadThreshold: 200,
		MaxBatchWaitTime:  0,
		BatchWaitSize:     8,

		EnableChunkRPC: true,

		RegionCacheTTL: 600,
		StoreLimit:     0,

		CoprCache: CoprocessorCache{
			// WARNING: Currently Coprocessor Cache may lead to inconsistent result. Do not open it.
			// These config items are hidden from user, so that fill them with zero value instead of default value.
			Enabled:               false,
			CapacityMB:            0,
			AdmissionMaxResultMB:  0,
			AdmissionMinProcessMs: 0,

			// If you still want to use Coprocessor Cache, here are some recommended configurations:
			// Enabled:               true,
			// CapacityMB:            1000,
			// AdmissionMaxResultMB:  10,
			// AdmissionMinProcessMs: 5,
		},
	},
	Binlog: Binlog{
		WriteTimeout: "15s",
		Strategy:     "range",
	},
	PessimisticTxn: PessimisticTxn{
		Enable:        true,
		MaxRetryCount: 256,
	},
	StmtSummary: StmtSummary{
		Enable:              true,
		EnableInternalQuery: false,
		MaxStmtCount:        200,
		MaxSQLLength:        4096,
		RefreshInterval:     1800,
		HistorySize:         24,
	},
	IsolationRead: IsolationRead{
		Engines: []string{"tikv", "tiflash", "tidb"},
	},
	Experimental: Experimental{
		AllowAutoRandom:       false,
		AllowsExpressionIndex: false,
	},
	EnableDynamicConfig: false,
}

var (
	globalConfHandler ConfHandler
)

// NewConfig creates a new config instance with default value.
func NewConfig() *Config {
	conf := defaultConf
	return &conf
}

// GetGlobalConfig returns the global configuration for this server.
// It should store configuration from command line and configuration file.
// Other parts of the system can read the global configuration use this function.
func GetGlobalConfig() *Config {
	return globalConfHandler.GetConfig()
}

// StoreGlobalConfig stores a new config to the globalConf. It mostly uses in the test to avoid some data races.
func StoreGlobalConfig(config *Config) {
	if err := globalConfHandler.SetConfig(config); err != nil {
		logutil.BgLogger().Error("update the global config error", zap.Error(err))
	}
}

var deprecatedConfig = map[string]struct{}{
	"pessimistic-txn.ttl":        {},
	"log.file.log-rotate":        {},
	"txn-local-latches":          {},
	"txn-local-latches.enabled":  {},
	"txn-local-latches.capacity": {},
}

func isAllDeprecatedConfigItems(items []string) bool {
	for _, item := range items {
		if _, ok := deprecatedConfig[item]; !ok {
			return false
		}
	}
	return true
}

// InitializeConfig initialize the global config handler.
// The function enforceCmdArgs is used to merge the config file with command arguments:
// For example, if you start TiDB by the command "./tidb-server --port=3000", the port number should be
// overwritten to 3000 and ignore the port number in the config file.
func InitializeConfig(confPath string, configCheck, configStrict bool, reloadFunc ConfReloadFunc, enforceCmdArgs func(*Config)) {
	cfg := GetGlobalConfig()
	var err error
	if confPath != "" {
		if err = cfg.Load(confPath); err != nil {
			// Unused config item error turns to warnings.
			if tmp, ok := err.(*ErrConfigValidationFailed); ok {
				// This block is to accommodate an interim situation where strict config checking
				// is not the default behavior of TiDB. The warning message must be deferred until
				// logging has been set up. After strict config checking is the default behavior,
				// This should all be removed.
				if (!configCheck && !configStrict) || isAllDeprecatedConfigItems(tmp.UndecodedItems) {
					fmt.Fprintln(os.Stderr, err.Error())
					err = nil
				}
			}
		}

		terror.MustNil(err)
	} else {
		// configCheck should have the config file specified.
		if configCheck {
			fmt.Fprintln(os.Stderr, "config check failed", errors.New("no config file specified for config-check"))
			os.Exit(1)
		}
	}
	enforceCmdArgs(cfg)

	if err := cfg.Valid(); err != nil {
		if !filepath.IsAbs(confPath) {
			if tmp, err := filepath.Abs(confPath); err == nil {
				confPath = tmp
			}
		}
		fmt.Fprintln(os.Stderr, "load config file:", confPath)
		fmt.Fprintln(os.Stderr, "invalid config", err)
		os.Exit(1)
	}
	if configCheck {
		fmt.Println("config check successful")
		os.Exit(0)
	}

	globalConfHandler, err = NewConfHandler(confPath, cfg, reloadFunc, nil)
	terror.MustNil(err)
	globalConfHandler.Start()
}

// Load loads config options from a toml file.
func (c *Config) Load(confFile string) error {
	metaData, err := toml.DecodeFile(confFile, c)
	if c.TokenLimit == 0 {
		c.TokenLimit = 1000
	}
	if len(c.ServerVersion) > 0 {
		mysql.ServerVersion = c.ServerVersion
	}
	// If any items in confFile file are not mapped into the Config struct, issue
	// an error and stop the server from starting.
	undecoded := metaData.Undecoded()
	if len(undecoded) > 0 && err == nil {
		var undecodedItems []string
		for _, item := range undecoded {
			undecodedItems = append(undecodedItems, item.String())
		}
		err = &ErrConfigValidationFailed{confFile, undecodedItems}
	}

	return err
}

// Valid checks if this config is valid.
func (c *Config) Valid() error {
	if c.Log.EnableErrorStack == c.Log.DisableErrorStack && c.Log.EnableErrorStack != nbUnset {
		logutil.BgLogger().Warn(fmt.Sprintf("\"enable-error-stack\" (%v) conflicts \"disable-error-stack\" (%v). \"disable-error-stack\" is deprecated, please use \"enable-error-stack\" instead. disable-error-stack is ignored.", c.Log.EnableErrorStack, c.Log.DisableErrorStack))
		// if two options conflict, we will use the value of EnableErrorStack
		c.Log.DisableErrorStack = nbUnset
	}
	if c.Log.EnableTimestamp == c.Log.DisableTimestamp && c.Log.EnableTimestamp != nbUnset {
		logutil.BgLogger().Warn(fmt.Sprintf("\"enable-timestamp\" (%v) conflicts \"disable-timestamp\" (%v). \"disable-timestamp\" is deprecated, please use \"enable-timestamp\" instead", c.Log.EnableTimestamp, c.Log.DisableTimestamp))
		// if two options conflict, we will use the value of EnableTimestamp
		c.Log.DisableTimestamp = nbUnset
	}
	if c.Security.SkipGrantTable && !hasRootPrivilege() {
		return fmt.Errorf("TiDB run with skip-grant-table need root privilege")
	}
	if _, ok := ValidStorage[c.Store]; !ok {
		nameList := make([]string, 0, len(ValidStorage))
		for k, v := range ValidStorage {
			if v {
				nameList = append(nameList, k)
			}
		}
		return fmt.Errorf("invalid store=%s, valid storages=%v", c.Store, nameList)
	}
	if c.Store == "mocktikv" && !c.RunDDL {
		return fmt.Errorf("can't disable DDL on mocktikv")
	}
	if c.MaxIndexLength < DefMaxIndexLength || c.MaxIndexLength > DefMaxOfMaxIndexLength {
		return fmt.Errorf("max-index-length should be [%d, %d]", DefMaxIndexLength, DefMaxOfMaxIndexLength)
	}
	if c.Log.File.MaxSize > MaxLogFileSize {
		return fmt.Errorf("invalid max log file size=%v which is larger than max=%v", c.Log.File.MaxSize, MaxLogFileSize)
	}
	c.OOMAction = strings.ToLower(c.OOMAction)
	if c.OOMAction != OOMActionLog && c.OOMAction != OOMActionCancel {
		return fmt.Errorf("unsupported OOMAction %v, TiDB only supports [%v, %v]", c.OOMAction, OOMActionLog, OOMActionCancel)
	}

	// lower_case_table_names is allowed to be 0, 1, 2
	if c.LowerCaseTableNames < 0 || c.LowerCaseTableNames > 2 {
		return fmt.Errorf("lower-case-table-names should be 0 or 1 or 2")
	}

	if c.TxnLocalLatches.Enabled && c.TxnLocalLatches.Capacity == 0 {
		return fmt.Errorf("txn-local-latches.capacity can not be 0")
	}

	// For tikvclient.
	if c.TiKVClient.GrpcConnectionCount == 0 {
		return fmt.Errorf("grpc-connection-count should be greater than 0")
	}

	if c.Performance.TxnTotalSizeLimit > 100<<20 && c.Binlog.Enable {
		return fmt.Errorf("txn-total-size-limit should be less than %d with binlog enabled", 100<<20)
	}
	if c.Performance.TxnTotalSizeLimit > 10<<30 {
		return fmt.Errorf("txn-total-size-limit should be less than %d", 10<<30)
	}

	if c.StmtSummary.MaxStmtCount <= 0 {
		return fmt.Errorf("max-stmt-count in [stmt-summary] should be greater than 0")
	}
	if c.StmtSummary.HistorySize < 0 {
		return fmt.Errorf("history-size in [stmt-summary] should be greater than or equal to 0")
	}
	if c.StmtSummary.RefreshInterval <= 0 {
		return fmt.Errorf("refresh-interval in [stmt-summary] should be greater than 0")
	}

	if c.AlterPrimaryKey && c.Experimental.AllowAutoRandom {
		return fmt.Errorf("allow-auto-random is unavailable when alter-primary-key is enabled")
	}
	if c.PreparedPlanCache.Capacity < 1 {
		return fmt.Errorf("capacity in [prepared-plan-cache] should be at least 1")
	}
	if len(c.IsolationRead.Engines) < 1 {
		return fmt.Errorf("the number of [isolation-read]engines for isolation read should be at least 1")
	}
	for _, engine := range c.IsolationRead.Engines {
		if engine != "tidb" && engine != "tikv" && engine != "tiflash" {
			return fmt.Errorf("type of [isolation-read]engines can't be %v should be one of tidb or tikv or tiflash", engine)
		}
	}

	// check capacity and the quota when OOMUseTmpStorage is enabled
	if c.OOMUseTmpStorage {
		if c.TempStorageQuota < 0 {
			// means unlimited, do nothing
		} else {
			capacityByte, err := storage.GetTargetDirectoryCapacity(c.TempStoragePath)
			if err != nil {
				return err
			} else if capacityByte > uint64(c.TempStorageQuota) {
				return fmt.Errorf("value of [temp-storage-quota](%d byte) exceeds the capacity(%d byte) of the [%s] directory", c.TempStorageQuota, capacityByte, c.TempStoragePath)
			}
		}
	}

	// test log level
	l := zap.NewAtomicLevel()
	return l.UnmarshalText([]byte(c.Log.Level))
}

func hasRootPrivilege() bool {
	return os.Geteuid() == 0
}

// TableLockEnabled uses to check whether enabled the table lock feature.
func TableLockEnabled() bool {
	return GetGlobalConfig().EnableTableLock
}

// TableLockDelayClean uses to get the time of delay clean table lock.
var TableLockDelayClean = func() uint64 {
	return GetGlobalConfig().DelayCleanTableLock
}

// ToLogConfig converts *Log to *logutil.LogConfig.
func (l *Log) ToLogConfig() *logutil.LogConfig {
	return logutil.NewLogConfig(l.Level, l.Format, l.SlowQueryFile, l.File, l.getDisableTimestamp(), func(config *zaplog.Config) { config.DisableErrorVerbose = l.getDisableErrorStack() })
}

// ToTracingConfig converts *OpenTracing to *tracing.Configuration.
func (t *OpenTracing) ToTracingConfig() *tracing.Configuration {
	ret := &tracing.Configuration{
		Disabled:   !t.Enable,
		RPCMetrics: t.RPCMetrics,
		Reporter:   &tracing.ReporterConfig{},
		Sampler:    &tracing.SamplerConfig{},
	}
	ret.Reporter.QueueSize = t.Reporter.QueueSize
	ret.Reporter.BufferFlushInterval = t.Reporter.BufferFlushInterval
	ret.Reporter.LogSpans = t.Reporter.LogSpans
	ret.Reporter.LocalAgentHostPort = t.Reporter.LocalAgentHostPort

	ret.Sampler.Type = t.Sampler.Type
	ret.Sampler.Param = t.Sampler.Param
	ret.Sampler.SamplingServerURL = t.Sampler.SamplingServerURL
	ret.Sampler.MaxOperations = t.Sampler.MaxOperations
	ret.Sampler.SamplingRefreshInterval = t.Sampler.SamplingRefreshInterval
	return ret
}

func init() {
	conf := defaultConf
	cch := new(constantConfHandler)
	cch.curConf.Store(&conf)
	globalConfHandler = cch
	if checkBeforeDropLDFlag == "1" {
		CheckTableBeforeDrop = true
	}
}

// The following constants represents the valid action configurations for OOMAction.
// NOTE: Although the values is case insensitive, we should use lower-case
// strings because the configuration value will be transformed to lower-case
// string and compared with these constants in the further usage.
const (
	OOMActionCancel = "cancel"
	OOMActionLog    = "log"
)

// ParsePath parses this path.
func ParsePath(path string) (etcdAddrs []string, disableGC bool, err error) {
	var u *url.URL
	u, err = url.Parse(path)
	if err != nil {
		err = errors.Trace(err)
		return
	}
	if strings.ToLower(u.Scheme) != "tikv" {
		err = errors.Errorf("Uri scheme expected [tikv] but found [%s]", u.Scheme)
		logutil.BgLogger().Error("parsePath error", zap.Error(err))
		return
	}
	switch strings.ToLower(u.Query().Get("disableGC")) {
	case "true":
		disableGC = true
	case "false", "":
	default:
		err = errors.New("disableGC flag should be true/false")
		return
	}
	etcdAddrs = strings.Split(u.Host, ",")
	return
}<|MERGE_RESOLUTION|>--- conflicted
+++ resolved
@@ -536,12 +536,8 @@
 	Lease:                        "45s",
 	TokenLimit:                   1000,
 	OOMUseTmpStorage:             true,
-<<<<<<< HEAD
-	TempStoragePath:              filepath.Join(os.TempDir(), "tidb", "tmp-storage"),
 	TempStorageQuota:             -1,
-=======
 	TempStoragePath:              tempStorageDirName,
->>>>>>> 827edde5
 	OOMAction:                    OOMActionCancel,
 	MemQuotaQuery:                1 << 30,
 	EnableStreaming:              false,
