// Copyright 2018 PingCAP, Inc.
//
// Licensed under the Apache License, Version 2.0 (the "License");
// you may not use this file except in compliance with the License.
// You may obtain a copy of the License at
//
//     http://www.apache.org/licenses/LICENSE-2.0
//
// Unless required by applicable law or agreed to in writing, software
// distributed under the License is distributed on an "AS IS" BASIS,
// See the License for the specific language governing permissions and
// limitations under the License.

package distsql

import (
	"fmt"
	"math"

	"github.com/pingcap/parser/mysql"
	"github.com/pingcap/tidb/ddl/placement"
	"github.com/pingcap/tidb/infoschema"
	"github.com/pingcap/tidb/kv"
	"github.com/pingcap/tidb/sessionctx/stmtctx"
	"github.com/pingcap/tidb/sessionctx/variable"
	"github.com/pingcap/tidb/statistics"
	"github.com/pingcap/tidb/store/tikv/oracle"
	"github.com/pingcap/tidb/tablecodec"
	"github.com/pingcap/tidb/types"
	"github.com/pingcap/tidb/util/codec"
	"github.com/pingcap/tidb/util/memory"
	"github.com/pingcap/tidb/util/ranger"
	"github.com/pingcap/tipb/go-tipb"
)

// RequestBuilder is used to build a "kv.Request".
// It is called before we issue a kv request by "Select".
type RequestBuilder struct {
	kv.Request
	bundles map[string]*placement.Bundle
	err     error
}

// Build builds a "kv.Request".
func (builder *RequestBuilder) Build() (*kv.Request, error) {
	builder.verifyTxnScope()
	return &builder.Request, builder.err
}

// SetMemTracker sets a memTracker for this request.
func (builder *RequestBuilder) SetMemTracker(tracker *memory.Tracker) *RequestBuilder {
	builder.Request.MemTracker = tracker
	return builder
}

// SetTableRanges sets "KeyRanges" for "kv.Request" by converting "tableRanges"
// to "KeyRanges" firstly.
// Note this function should be deleted or at least not exported, but currently
// br refers it, so have to keep it.
func (builder *RequestBuilder) SetTableRanges(tid int64, tableRanges []*ranger.Range, fb *statistics.QueryFeedback) *RequestBuilder {
	if builder.err == nil {
		builder.Request.KeyRanges = TableRangesToKVRanges(tid, tableRanges, fb)
	}
	return builder
}

// SetIndexRanges sets "KeyRanges" for "kv.Request" by converting index range
// "ranges" to "KeyRanges" firstly.
func (builder *RequestBuilder) SetIndexRanges(sc *stmtctx.StatementContext, tid, idxID int64, ranges []*ranger.Range) *RequestBuilder {
	if builder.err == nil {
		builder.Request.KeyRanges, builder.err = IndexRangesToKVRanges(sc, tid, idxID, ranges, nil)
	}
	return builder
}

// SetIndexRangesForTables sets "KeyRanges" for "kv.Request" by converting multiple indexes range
// "ranges" to "KeyRanges" firstly.
func (builder *RequestBuilder) SetIndexRangesForTables(sc *stmtctx.StatementContext, tids []int64, idxID int64, ranges []*ranger.Range) *RequestBuilder {
	if builder.err == nil {
		builder.Request.KeyRanges, builder.err = IndexRangesToKVRangesForTables(sc, tids, idxID, ranges, nil)
	}
	return builder
}

// SetHandleRanges sets "KeyRanges" for "kv.Request" by converting table handle range
// "ranges" to "KeyRanges" firstly.
func (builder *RequestBuilder) SetHandleRanges(sc *stmtctx.StatementContext, tid int64, isCommonHandle bool, ranges []*ranger.Range, fb *statistics.QueryFeedback) *RequestBuilder {
	return builder.SetHandleRangesForTables(sc, []int64{tid}, isCommonHandle, ranges, fb)
}

// SetHandleRangesForTables sets "KeyRanges" for "kv.Request" by converting table handle range
// "ranges" to "KeyRanges" firstly for multiple tables.
func (builder *RequestBuilder) SetHandleRangesForTables(sc *stmtctx.StatementContext, tid []int64, isCommonHandle bool, ranges []*ranger.Range, fb *statistics.QueryFeedback) *RequestBuilder {
	if builder.err == nil {
		builder.Request.KeyRanges, builder.err = TableHandleRangesToKVRanges(sc, tid, isCommonHandle, ranges, fb)
	}
	return builder
}

// SetTableHandles sets "KeyRanges" for "kv.Request" by converting table handles
// "handles" to "KeyRanges" firstly.
func (builder *RequestBuilder) SetTableHandles(tid int64, handles []kv.Handle) *RequestBuilder {
	builder.Request.KeyRanges = TableHandlesToKVRanges(tid, handles)
	return builder
}

// SetPartitionsAndHandles sets "KeyRanges" for "kv.Request" by converting ParitionHandles to KeyRanges.
// handles in slice must be kv.PartitionHandle.
func (builder *RequestBuilder) SetPartitionsAndHandles(handles []kv.Handle) *RequestBuilder {
	builder.Request.KeyRanges = PartitionHandlesToKVRanges(handles)
	return builder
}

const estimatedRegionRowCount = 100000

// SetDAGRequest sets the request type to "ReqTypeDAG" and construct request data.
func (builder *RequestBuilder) SetDAGRequest(dag *tipb.DAGRequest) *RequestBuilder {
	if builder.err == nil {
		builder.Request.Tp = kv.ReqTypeDAG
		builder.Request.Cacheable = true
		builder.Request.Data, builder.err = dag.Marshal()
	}
	// When the DAG is just simple scan and small limit, set concurrency to 1 would be sufficient.
	if len(dag.Executors) == 2 && dag.Executors[1].GetLimit() != nil {
		limit := dag.Executors[1].GetLimit()
		if limit != nil && limit.Limit < estimatedRegionRowCount {
			builder.Request.Concurrency = 1
		}
	}
	return builder
}

// SetAnalyzeRequest sets the request type to "ReqTypeAnalyze" and construct request data.
func (builder *RequestBuilder) SetAnalyzeRequest(ana *tipb.AnalyzeReq) *RequestBuilder {
	if builder.err == nil {
		builder.Request.Tp = kv.ReqTypeAnalyze
		builder.Request.Data, builder.err = ana.Marshal()
		builder.Request.NotFillCache = true
		builder.Request.IsolationLevel = kv.RC
		builder.Request.Priority = kv.PriorityLow
	}

	return builder
}

// SetChecksumRequest sets the request type to "ReqTypeChecksum" and construct request data.
func (builder *RequestBuilder) SetChecksumRequest(checksum *tipb.ChecksumRequest) *RequestBuilder {
	if builder.err == nil {
		builder.Request.Tp = kv.ReqTypeChecksum
		builder.Request.Data, builder.err = checksum.Marshal()
		builder.Request.NotFillCache = true
	}

	return builder
}

// SetKeyRanges sets "KeyRanges" for "kv.Request".
func (builder *RequestBuilder) SetKeyRanges(keyRanges []kv.KeyRange) *RequestBuilder {
	builder.Request.KeyRanges = keyRanges
	return builder
}

// SetStartTS sets "StartTS" for "kv.Request".
func (builder *RequestBuilder) SetStartTS(startTS uint64) *RequestBuilder {
	builder.Request.StartTs = startTS
	return builder
}

// SetDesc sets "Desc" for "kv.Request".
func (builder *RequestBuilder) SetDesc(desc bool) *RequestBuilder {
	builder.Request.Desc = desc
	return builder
}

// SetKeepOrder sets "KeepOrder" for "kv.Request".
func (builder *RequestBuilder) SetKeepOrder(order bool) *RequestBuilder {
	builder.Request.KeepOrder = order
	return builder
}

// SetStoreType sets "StoreType" for "kv.Request".
func (builder *RequestBuilder) SetStoreType(storeType kv.StoreType) *RequestBuilder {
	builder.Request.StoreType = storeType
	return builder
}

// SetAllowBatchCop sets `BatchCop` property.
func (builder *RequestBuilder) SetAllowBatchCop(batchCop bool) *RequestBuilder {
	builder.Request.BatchCop = batchCop
	return builder
}

func (builder *RequestBuilder) getIsolationLevel() kv.IsoLevel {
	switch builder.Tp {
	case kv.ReqTypeAnalyze:
		return kv.RC
	}
	return kv.SI
}

func (builder *RequestBuilder) getKVPriority(sv *variable.SessionVars) int {
	switch sv.StmtCtx.Priority {
	case mysql.NoPriority, mysql.DelayedPriority:
		return kv.PriorityNormal
	case mysql.LowPriority:
		return kv.PriorityLow
	case mysql.HighPriority:
		return kv.PriorityHigh
	}
	return kv.PriorityNormal
}

// SetFromSessionVars sets the following fields for "kv.Request" from session variables:
// "Concurrency", "IsolationLevel", "NotFillCache", "ReplicaRead", "SchemaVar".
func (builder *RequestBuilder) SetFromSessionVars(sv *variable.SessionVars) *RequestBuilder {
	if builder.Request.Concurrency == 0 {
		// Concurrency may be set to 1 by SetDAGRequest
		builder.Request.Concurrency = sv.DistSQLScanConcurrency()
	}
	builder.Request.IsolationLevel = builder.getIsolationLevel()
	builder.Request.NotFillCache = sv.StmtCtx.NotFillCache
	builder.Request.TaskID = sv.StmtCtx.TaskID
	builder.Request.Priority = builder.getKVPriority(sv)
	builder.Request.ReplicaRead = sv.GetReplicaRead()
	builder.Request.TxnScope = sv.TxnScope
	if sv.SnapshotInfoschema != nil {
		builder.Request.SchemaVar = infoschema.GetInfoSchemaBySessionVars(sv).SchemaMetaVersion()
	} else {
		builder.Request.SchemaVar = sv.TxnCtx.SchemaVersion
	}
	builder.bundles = infoschema.GetInfoSchemaBySessionVars(sv).RuleBundles()
	return builder
}

// SetStreaming sets "Streaming" flag for "kv.Request".
func (builder *RequestBuilder) SetStreaming(streaming bool) *RequestBuilder {
	builder.Request.Streaming = streaming
	return builder
}

// SetConcurrency sets "Concurrency" for "kv.Request".
func (builder *RequestBuilder) SetConcurrency(concurrency int) *RequestBuilder {
	builder.Request.Concurrency = concurrency
	return builder
}

// SetTiDBServerID sets "TiDBServerID" for "kv.Request"
//   ServerID is a unique id of TiDB instance among the cluster.
//   See https://github.com/pingcap/tidb/blob/master/docs/design/2020-06-01-global-kill.md
func (builder *RequestBuilder) SetTiDBServerID(serverID uint64) *RequestBuilder {
	builder.Request.TiDBServerID = serverID
	return builder
}

<<<<<<< HEAD
func (builder *RequestBuilder) verifyTxnScope() {
	if builder.Request.TxnScope == "" {
		builder.Request.TxnScope = oracle.GlobalTxnScope
	}
	if builder.Request.TxnScope == oracle.GlobalTxnScope {
		return
	}
	visitTableID := make(map[int64]struct{}, 0)
	for _, keyRange := range builder.Request.KeyRanges {
		tableID := tablecodec.DecodeTableID(keyRange.StartKey)
		if tableID > 0 {
			visitTableID[tableID] = struct{}{}
		} else {
			builder.err = fmt.Errorf("requestBuilder can't decode tableID from keyRange")
			return
		}
	}

	for tableID := range visitTableID {
		bundle, ok := builder.bundles[placement.GroupID(tableID)]
		if !ok {
			continue
		}
		dc, ok := placement.GetLeaderDCByBundle(bundle, placement.DCLabelKey)
		if !ok {
			continue
		}
		if dc != builder.TxnScope {
			builder.err = fmt.Errorf("table %v can not be read by %v txn_scope", tableID, builder.Request.TxnScope)
			return
		}
	}
=======
// TableHandleRangesToKVRanges convert table handle ranges to "KeyRanges" for multiple tables.
func TableHandleRangesToKVRanges(sc *stmtctx.StatementContext, tid []int64, isCommonHandle bool, ranges []*ranger.Range, fb *statistics.QueryFeedback) ([]kv.KeyRange, error) {
	if !isCommonHandle {
		return tablesRangesToKVRanges(tid, ranges, fb), nil
	}
	return CommonHandleRangesToKVRanges(sc, tid, ranges)
>>>>>>> 41eb5949
}

// TableRangesToKVRanges converts table ranges to "KeyRange".
// Note this function should not be exported, but currently
// br refers to it, so have to keep it.
func TableRangesToKVRanges(tid int64, ranges []*ranger.Range, fb *statistics.QueryFeedback) []kv.KeyRange {
	return tablesRangesToKVRanges([]int64{tid}, ranges, fb)
}

// tablesRangesToKVRanges converts table ranges to "KeyRange".
func tablesRangesToKVRanges(tids []int64, ranges []*ranger.Range, fb *statistics.QueryFeedback) []kv.KeyRange {
	if fb == nil || fb.Hist == nil {
		return tableRangesToKVRangesWithoutSplit(tids, ranges)
	}
	krs := make([]kv.KeyRange, 0, len(ranges))
	feedbackRanges := make([]*ranger.Range, 0, len(ranges))
	for _, ran := range ranges {
		low := codec.EncodeInt(nil, ran.LowVal[0].GetInt64())
		high := codec.EncodeInt(nil, ran.HighVal[0].GetInt64())
		if ran.LowExclude {
			low = kv.Key(low).PrefixNext()
		}
		// If this range is split by histogram, then the high val will equal to one bucket's upper bound,
		// since we need to guarantee each range falls inside the exactly one bucket, `PrefixNext` will make the
		// high value greater than upper bound, so we store the range here.
		r := &ranger.Range{LowVal: []types.Datum{types.NewBytesDatum(low)},
			HighVal: []types.Datum{types.NewBytesDatum(high)}}
		feedbackRanges = append(feedbackRanges, r)

		if !ran.HighExclude {
			high = kv.Key(high).PrefixNext()
		}
		for _, tid := range tids {
			startKey := tablecodec.EncodeRowKey(tid, low)
			endKey := tablecodec.EncodeRowKey(tid, high)
			krs = append(krs, kv.KeyRange{StartKey: startKey, EndKey: endKey})
		}
	}
	fb.StoreRanges(feedbackRanges)
	return krs
}

func tableRangesToKVRangesWithoutSplit(tids []int64, ranges []*ranger.Range) []kv.KeyRange {
	krs := make([]kv.KeyRange, 0, len(ranges)*len(tids))
	for _, ran := range ranges {
		low, high := encodeHandleKey(ran)
		for _, tid := range tids {
			startKey := tablecodec.EncodeRowKey(tid, low)
			endKey := tablecodec.EncodeRowKey(tid, high)
			krs = append(krs, kv.KeyRange{StartKey: startKey, EndKey: endKey})
		}
	}
	return krs
}

func encodeHandleKey(ran *ranger.Range) ([]byte, []byte) {
	low := codec.EncodeInt(nil, ran.LowVal[0].GetInt64())
	high := codec.EncodeInt(nil, ran.HighVal[0].GetInt64())
	if ran.LowExclude {
		low = kv.Key(low).PrefixNext()
	}
	if !ran.HighExclude {
		high = kv.Key(high).PrefixNext()
	}
	return low, high
}

// TableHandlesToKVRanges converts sorted handle to kv ranges.
// For continuous handles, we should merge them to a single key range.
func TableHandlesToKVRanges(tid int64, handles []kv.Handle) []kv.KeyRange {
	krs := make([]kv.KeyRange, 0, len(handles))
	i := 0
	for i < len(handles) {
		if commonHandle, ok := handles[i].(*kv.CommonHandle); ok {
			ran := kv.KeyRange{
				StartKey: tablecodec.EncodeRowKey(tid, commonHandle.Encoded()),
				EndKey:   tablecodec.EncodeRowKey(tid, kv.Key(commonHandle.Encoded()).Next()),
			}
			krs = append(krs, ran)
			i++
			continue
		}
		j := i + 1
		for ; j < len(handles) && handles[j-1].IntValue() != math.MaxInt64; j++ {
			if handles[j].IntValue() != handles[j-1].IntValue()+1 {
				break
			}
		}
		low := codec.EncodeInt(nil, handles[i].IntValue())
		high := codec.EncodeInt(nil, handles[j-1].IntValue())
		high = kv.Key(high).PrefixNext()
		startKey := tablecodec.EncodeRowKey(tid, low)
		endKey := tablecodec.EncodeRowKey(tid, high)
		krs = append(krs, kv.KeyRange{StartKey: startKey, EndKey: endKey})
		i = j
	}
	return krs
}

// PartitionHandlesToKVRanges convert ParitionHandles to kv ranges.
// Handle in slices must be kv.PartitionHandle
func PartitionHandlesToKVRanges(handles []kv.Handle) []kv.KeyRange {
	krs := make([]kv.KeyRange, 0, len(handles))
	i := 0
	for i < len(handles) {
		ph := handles[i].(kv.PartitionHandle)
		h := ph.Handle
		pid := ph.PartitionID
		if commonHandle, ok := h.(*kv.CommonHandle); ok {
			ran := kv.KeyRange{
				StartKey: tablecodec.EncodeRowKey(pid, commonHandle.Encoded()),
				EndKey:   tablecodec.EncodeRowKey(pid, append(commonHandle.Encoded(), 0)),
			}
			krs = append(krs, ran)
			i++
			continue
		}
		j := i + 1
		for ; j < len(handles) && handles[j-1].IntValue() != math.MaxInt64; j++ {
			if handles[j].IntValue() != handles[j-1].IntValue()+1 {
				break
			}
			if handles[j].(kv.PartitionHandle).PartitionID != pid {
				break
			}
		}
		low := codec.EncodeInt(nil, handles[i].IntValue())
		high := codec.EncodeInt(nil, handles[j-1].IntValue())
		high = kv.Key(high).PrefixNext()
		startKey := tablecodec.EncodeRowKey(pid, low)
		endKey := tablecodec.EncodeRowKey(pid, high)
		krs = append(krs, kv.KeyRange{StartKey: startKey, EndKey: endKey})
		i = j
	}
	return krs
}

// IndexRangesToKVRanges converts index ranges to "KeyRange".
func IndexRangesToKVRanges(sc *stmtctx.StatementContext, tid, idxID int64, ranges []*ranger.Range, fb *statistics.QueryFeedback) ([]kv.KeyRange, error) {
	return IndexRangesToKVRangesForTables(sc, []int64{tid}, idxID, ranges, fb)
}

// IndexRangesToKVRangesForTables converts indexes ranges to "KeyRange".
func IndexRangesToKVRangesForTables(sc *stmtctx.StatementContext, tids []int64, idxID int64, ranges []*ranger.Range, fb *statistics.QueryFeedback) ([]kv.KeyRange, error) {
	if fb == nil || fb.Hist == nil {
		return indexRangesToKVWithoutSplit(sc, tids, idxID, ranges)
	}
	feedbackRanges := make([]*ranger.Range, 0, len(ranges))
	for _, ran := range ranges {
		low, high, err := encodeIndexKey(sc, ran)
		if err != nil {
			return nil, err
		}
		feedbackRanges = append(feedbackRanges, &ranger.Range{LowVal: []types.Datum{types.NewBytesDatum(low)},
			HighVal: []types.Datum{types.NewBytesDatum(high)}, LowExclude: false, HighExclude: true})
	}
	feedbackRanges, ok := fb.Hist.SplitRange(sc, feedbackRanges, true)
	if !ok {
		fb.Invalidate()
	}
	krs := make([]kv.KeyRange, 0, len(feedbackRanges))
	for _, ran := range feedbackRanges {
		low, high := ran.LowVal[0].GetBytes(), ran.HighVal[0].GetBytes()
		if ran.LowExclude {
			low = kv.Key(low).PrefixNext()
		}
		ran.LowVal[0].SetBytes(low)
		// If this range is split by histogram, then the high val will equal to one bucket's upper bound,
		// since we need to guarantee each range falls inside the exactly one bucket, `PrefixNext` will make the
		// high value greater than upper bound, so we store the high value here.
		ran.HighVal[0].SetBytes(high)
		if !ran.HighExclude {
			high = kv.Key(high).PrefixNext()
		}
		for _, tid := range tids {
			startKey := tablecodec.EncodeIndexSeekKey(tid, idxID, low)
			endKey := tablecodec.EncodeIndexSeekKey(tid, idxID, high)
			krs = append(krs, kv.KeyRange{StartKey: startKey, EndKey: endKey})
		}
	}
	fb.StoreRanges(feedbackRanges)
	return krs, nil
}

// CommonHandleRangesToKVRanges converts common handle ranges to "KeyRange".
func CommonHandleRangesToKVRanges(sc *stmtctx.StatementContext, tids []int64, ranges []*ranger.Range) ([]kv.KeyRange, error) {
	rans := make([]*ranger.Range, 0, len(ranges))
	for _, ran := range ranges {
		low, high, err := encodeIndexKey(sc, ran)
		if err != nil {
			return nil, err
		}
		rans = append(rans, &ranger.Range{LowVal: []types.Datum{types.NewBytesDatum(low)},
			HighVal: []types.Datum{types.NewBytesDatum(high)}, LowExclude: false, HighExclude: true})
	}
	krs := make([]kv.KeyRange, 0, len(rans))
	for _, ran := range rans {
		low, high := ran.LowVal[0].GetBytes(), ran.HighVal[0].GetBytes()
		if ran.LowExclude {
			low = kv.Key(low).PrefixNext()
		}
		ran.LowVal[0].SetBytes(low)
		for _, tid := range tids {
			startKey := tablecodec.EncodeRowKey(tid, low)
			endKey := tablecodec.EncodeRowKey(tid, high)
			krs = append(krs, kv.KeyRange{StartKey: startKey, EndKey: endKey})
		}
	}
	return krs, nil
}

func indexRangesToKVWithoutSplit(sc *stmtctx.StatementContext, tids []int64, idxID int64, ranges []*ranger.Range) ([]kv.KeyRange, error) {
	krs := make([]kv.KeyRange, 0, len(ranges))
	for _, ran := range ranges {
		low, high, err := encodeIndexKey(sc, ran)
		if err != nil {
			return nil, err
		}
		for _, tid := range tids {
			startKey := tablecodec.EncodeIndexSeekKey(tid, idxID, low)
			endKey := tablecodec.EncodeIndexSeekKey(tid, idxID, high)
			krs = append(krs, kv.KeyRange{StartKey: startKey, EndKey: endKey})
		}
	}
	return krs, nil
}

func encodeIndexKey(sc *stmtctx.StatementContext, ran *ranger.Range) ([]byte, []byte, error) {
	low, err := codec.EncodeKey(sc, nil, ran.LowVal...)
	if err != nil {
		return nil, nil, err
	}
	if ran.LowExclude {
		low = kv.Key(low).PrefixNext()
	}
	high, err := codec.EncodeKey(sc, nil, ran.HighVal...)
	if err != nil {
		return nil, nil, err
	}

	if !ran.HighExclude {
		high = kv.Key(high).PrefixNext()
	}

	var hasNull bool
	for _, highVal := range ran.HighVal {
		if highVal.IsNull() {
			hasNull = true
			break
		}
	}

	if hasNull {
		// Append 0 to make unique-key range [null, null] to be a scan rather than point-get.
		high = kv.Key(high).Next()
	}
	return low, high, nil
}<|MERGE_RESOLUTION|>--- conflicted
+++ resolved
@@ -252,7 +252,6 @@
 	return builder
 }
 
-<<<<<<< HEAD
 func (builder *RequestBuilder) verifyTxnScope() {
 	if builder.Request.TxnScope == "" {
 		builder.Request.TxnScope = oracle.GlobalTxnScope
@@ -285,14 +284,14 @@
 			return
 		}
 	}
-=======
+}
+
 // TableHandleRangesToKVRanges convert table handle ranges to "KeyRanges" for multiple tables.
 func TableHandleRangesToKVRanges(sc *stmtctx.StatementContext, tid []int64, isCommonHandle bool, ranges []*ranger.Range, fb *statistics.QueryFeedback) ([]kv.KeyRange, error) {
 	if !isCommonHandle {
 		return tablesRangesToKVRanges(tid, ranges, fb), nil
 	}
 	return CommonHandleRangesToKVRanges(sc, tid, ranges)
->>>>>>> 41eb5949
 }
 
 // TableRangesToKVRanges converts table ranges to "KeyRange".
