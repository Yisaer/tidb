--- conflicted
+++ resolved
@@ -375,7 +375,6 @@
 
 	t1, err := t.GoTime(s.TimeZone)
 	s.SnapshotTS = oracle.GoTimeToTS(t1)
-<<<<<<< HEAD
 	return err
 }
 
@@ -396,16 +395,6 @@
 	return err
 }
 
-// GoTimeToTS converts a Go time to uint64 timestamp.
-func GoTimeToTS(t time.Time) uint64 {
-	return oracle.GoTimeToTS(t)
-}
-
-=======
-	return err
-}
-
->>>>>>> 98f0d76b
 // serverGlobalVariable is used to handle variables that acts in server and global scope.
 type serverGlobalVariable struct {
 	sync.Mutex
